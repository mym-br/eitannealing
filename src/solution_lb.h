--- conflicted
+++ resolved
@@ -41,14 +41,10 @@
 			double *sol;
 			matrix *Aii, *Acc;
 			matrix2 *Aic; 
-<<<<<<< HEAD
 			std::auto_ptr<LB_Solver::Preconditioner> precond;
-=======
-			std::unique_ptr<LB_Solver::Preconditioner> precond;
                         std::shared_ptr<problem> p;
                         // FIXME: o should be const!
                         observations<double> &o;
->>>>>>> 0f01e698
 
 			LB_Solver **simulations;
 			Eigen::VectorXd distance;
