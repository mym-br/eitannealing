--- conflicted
+++ resolved
@@ -1,17 +1,9 @@
 #include "solver_lb.h"
-<<<<<<< HEAD
 #include "problem.h"
-
-LB_Solver::LB_Solver(matrix *_Aii, matrix2 *_Aic, matrix *_Acc, const Eigen::VectorXd &J, const Eigen::VectorXd &Phi, const Preconditioner &precond, double a):
+#include <iostream>
+
+LB_Solver::LB_Solver(matrix *_Aii, matrix *_Aic, matrix *_Acc, const Eigen::VectorXd &J, const Eigen::VectorXd &Phi, const Preconditioner &precond, double a):
     Aii(*_Aii), Aic(*_Aic), precond(precond), lowerSafe(true), a(a), x0(Eigen::VectorXd::Zero(_Aii->rows()))
-=======
-#include "nodecoefficients.h"
-#include "problemdescription.h"
-#include <iostream>
-
-LB_Solver::LB_Solver(matrix *_Aii, matrix *_Aic, matrix *_Acc, const Eigen::VectorXd &J, const Eigen::VectorXd &Phi, const Preconditioner &precond, double a):
-    Aii(*_Aii), Aic(*_Aic), precond(precond), a(a), lowerSafe(true), x0(Eigen::VectorXd::Zero(_Aii->rows()))
->>>>>>> 1ab4b2b2
 {
     it = 0;
     // 0
@@ -20,13 +12,8 @@
     init();
 }
 
-<<<<<<< HEAD
-LB_Solver::LB_Solver(matrix *_Aii, matrix2 *_Aic, matrix *_Acc, const Eigen::VectorXd &J, const Eigen::VectorXd &Phi, const Preconditioner &precond, double a, const Eigen::VectorXd &x0):
+LB_Solver::LB_Solver(matrix *_Aii, matrix *_Aic, matrix *_Acc, const Eigen::VectorXd &J, const Eigen::VectorXd &Phi, const Preconditioner &precond, double a, const Eigen::VectorXd &x0):
     Aii(*_Aii), Aic(*_Aic), precond(precond), lowerSafe(true), a(a), x0(x0)
-=======
-LB_Solver::LB_Solver(matrix *_Aii, matrix *_Aic, matrix *_Acc, const Eigen::VectorXd &J, const Eigen::VectorXd &Phi, const Preconditioner &precond, double a, const Eigen::VectorXd &x0):
-    Aii(*_Aii), Aic(*_Aic), precond(precond), a(a), lowerSafe(true), x0(x0)
->>>>>>> 1ab4b2b2
 {
     it = 0;
     // 0
@@ -246,11 +233,7 @@
 }
 
 // FIXME: Use new implementation
-<<<<<<< HEAD
-void assembleProblemMatrix_lb(double *cond, matrix **Kii, matrix2 **Kic, matrix **Kcc, problem &p)
-=======
-void assembleProblemMatrix_lb(double *cond, matrix **Kii, matrix **Kic, matrix **Kcc, int numElect)
->>>>>>> 1ab4b2b2
+void assembleProblemMatrix_lb(double *cond, matrix **Kii, matrix **Kic, matrix **Kcc, problem &p)
 {
       int iiLimit = p.getNodesCount()-p.getGenericElectrodesCount();
 
@@ -279,26 +262,14 @@
         out->makeCompressed();
         outBottom->makeCompressed();
         *Kii = out;
-<<<<<<< HEAD
-        // Now Kcc and Kic
-        matrix *out2 = new matrix(p.getGenericElectrodesCount()-1, p.getGenericElectrodesCount()-1);
-        // Row major! Built as the transpose
-        matrix2 *outLeft = new matrix2(p.getGenericElectrodesCount()-1, iiLimit);
-        out2->reserve((p.getGenericElectrodesCount()-1)*4);        
-        for (; i<p.getNodesCount()-1; ++i) {
-                nodeCoefficients *aux =  p.getNodeCoefficients()[i];
-                while(aux) { // Col-major storage in Kcc, row major in Kic
-                        while(aux->node > iiLimit && aux->node < i) aux = aux->next; // skip small upper triangular section at the bottom left
-=======
         *Kic = outBottom;
         // Now Kcc
-        matrix *out2 = new matrix(numElect, numElect);
+        matrix *out2 = new matrix(p.getGenericElectrodesCount(), p.getGenericElectrodesCount());
         out2->reserve((numElect)*4);
-        for (; i<nodes.size(); ++i) {
-                nodeCoefficients *aux = nodeCoef[i];
+        for (; i<p.getNodesCount(); ++i) {
+                nodeCoefficients *aux =  p.getNodeCoefficients()[i];
                 while(aux) { // Col-major storage in Kcc
                         while(aux->node < i) aux = aux->next; // skip upper triangular
->>>>>>> 1ab4b2b2
                         int row = aux->node;
                         val = 0.0;
                         while(aux && aux->node==row) {
