--- conflicted
+++ resolved
@@ -289,12 +289,6 @@
 
 float *solution::getNewRandomSolution()
 {
-<<<<<<< HEAD
-	float *res = new float[65];
-	res[0] = 1;
-	for(int i=1;i<65;i++)
-		res[i] = 1+genreal();
-=======
 	float *res = new float[numcoefficients];
 	int i = 0;
 /*
@@ -331,10 +325,8 @@
 	res[i++] = 0.122205;
 	res[i++] = 0.119641;
 	res[i++] = 0.35731;*/
-
 	for(i=0;i<numcoefficients;i++)
 		res[i] = mincond+genreal()*(maxcond-mincond);
->>>>>>> 8c16b7a6
 
 	return res;
 }
