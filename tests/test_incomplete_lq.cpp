--- conflicted
+++ resolved
@@ -6,11 +6,7 @@
 #include <vector>
 #include <complex>
 
-<<<<<<< HEAD
-int main(int argc, char **argv) {
-=======
 int test1(void) {
->>>>>>> 1ab4b2b2
   double simpleKh[] = {
     -3.0, -3.0, 0.0, 0.0,
     0.0, 0.0, -3.0, -3.0,
@@ -28,20 +24,8 @@
   };
 
   Eigen::SparseMatrix<double, Eigen::ColMajor> a =
-<<<<<<< HEAD
-    Eigen::Map<Eigen::MatrixXd>(simpleKh,4,6).sparseView(0.0, 0.001).transpose();
-  SparseIncompleteQRBuilder<double> builder;
-
-  Eigen::SparseMatrix<double, Eigen::ColMajor> R = builder.buildRMatrix(a, 3, 3);
-  if(
-    (R - Eigen::SparseMatrix<double, Eigen::ColMajor>(Eigen::Map<Eigen::MatrixXd>(testR,4,4).sparseView(0.0, 0.001).transpose())).squaredNorm()
-      < 1e-7)
-      return 0;
-  else return 1;
-=======
     Eigen::Map<Eigen::MatrixXd>(simpleKh,4,6).sparseView(0.0, 0.00001).transpose();
   SparseIncompleteQRBuilder<double> builder;
-
   Eigen::SparseMatrix<double, Eigen::ColMajor> RMatrix(4, 4);
   RMatrix.reserve(make_sizestype_adaptor([](unsigned long i){return (i+1)>4?4:(i+1);}));
 
@@ -75,7 +59,6 @@
     {0.0, 0.0}, {0.0, 0.0}, {6.169058052718128, 0.0}, {-0.23215226567515956,-0.027068766200180533},
     {0.0, 0.0}, {0.0, 0.0}, {0.0, 0.0}, {6.160058221029499, 0.0}
   };
-
   Eigen::SparseMatrix<std::complex<double>, Eigen::ColMajor> a =
     Eigen::Map<Eigen::MatrixXcd>(simpleKh,4,6).sparseView(0.0, 0.00001).transpose();
 
@@ -105,6 +88,6 @@
   if(r) return r;
   r = test2();
   if(r) return r;
-  return 0;
->>>>>>> 1ab4b2b2
+      return 0;
+  else return 1;
 }