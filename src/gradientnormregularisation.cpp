--- conflicted
+++ resolved
@@ -12,10 +12,6 @@
 #include "gradientnormregularisation.h"
 //#include "problemdescription.h"
 #include "solver.h"
-<<<<<<< HEAD
-=======
-#include <algorithm>
-#include <iostream>
 //#include "assembleMatrix.h"
 
 #include "util/EigenSymmQuadratic.h"
@@ -78,7 +74,6 @@
 //    return c.dot(d);
 //}
 
->>>>>>> 0f01e698
 
 std::auto_ptr<gradientNormRegularisation> gradientNormRegularisation::instance;
 
@@ -91,30 +86,6 @@
 
 void gradientNormRegularisation::buildMatrix()
 {
-<<<<<<< HEAD
-    using namespace boost::lambda;
-    n2cmatrix *m = new n2cmatrix(nodes.size()-1,numcoefficients);
-    
-    m->startFill();
-    for(int i = 0; i<nodes.size()-1; i++)  {
-      int coefficient = node2coefficient[i];
-      if(coefficient <32) {// electrode node
-	 std::vector<triangularEletrode>::iterator ee = 
-	    std::find_if(electrodes.begin(), electrodes.end(),
-			 ((&_1 ->* &triangularEletrode::baseNode)==i));
-	if(ee!= electrodes.end())
-	  coefficient = node2coefficient[ee->n2];
-	else continue;
-      }
-      m->fill(i,coefficient)=1;
-    }
-    m->endFill();
-    
-    // now get last electrode
-    *last = *std::find_if(electrodes.begin(), electrodes.end(),
-		 ((&_1 ->* &triangularEletrode::baseNode)==nodes.size()-1));
-    return m;
-=======
     
 	matrix *out = new matrix(input->numcoefficients - electrodecoefficients, input->numcoefficients - electrodecoefficients);
     std::vector<Eigen::Triplet<Scalar>> tripletList; 
@@ -130,7 +101,6 @@
     out->setFromTriplets(tripletList.begin(), tripletList.end());
     out->makeCompressed();
     regularizationMatrix.reset(out);
->>>>>>> 0f01e698
 }
 
 gradientNormRegularisation::gradientNormRegularisation(std::shared_ptr<problem> _input) : input(_input)
