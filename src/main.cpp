/*
<<<<<<< HEAD
* main.cpp
*
*  Created on: Jun 25, 2010
*      Author: thiago
*
*   FIXME: This file now is a mess. Its content needs refactoring!
*/
=======
 * main.cpp
 *
 *  Created on: Jun 25, 2010
 *      Author: thiago
 *
 *   FIXME: This file now is a mess. Its content needs refactoring!
 */
>>>>>>> 1ab4b2b2

#include <QApplication>
#include <QCoreApplication>
#include <QTableView>
#include <QListView>
#include <QThread>
#include <QAction>
#include <thread>
#include <memory>
#include <ctime>
#include <iostream>
#include <QCommandLineParser>
//#include "problemdescription.h"
#include "graphics.h"
#include "solvercomplex.h"
//#include "nodecoefficients.h"
#include "solutioncomplex.h"
#include "solution.h"
#include "problem.h"
#include "twodim/problem2D.h"
#include "threedim/problem3D.h"
#include "observations.h"
#include "random.h"
//#include "sparseincompletelq.h"
#include "gradientnormregularisation.h"
#include "gradientnormregularisationcomplex.h"
#include "gmsh/gmshgraphics.h"
#include "parameters/parametersparser.h"
#define _USE_MATH_DEFINES
#include <math.h>
#include <QStyledItemDelegate>

solutionView *viewre, *viewim, *viewabs, *viewang;

#include <Eigen/QR>

matrix *stiffness;
//Eigen::VectorXd *sqDiag;a
matrix *stiffness0;

float *currentSolution;

float param;

std::shared_ptr<problem> input;
observations<std::complex<double>> *readingsComplex;
observations<double> *readingsScalar;
bool isComplexProblem;
unsigned long seed;
float kt;

void workProc()
{

	// Simulated annealing
<<<<<<< HEAD
	double *solre = new double[input->getNumCoefficients()];
	double *solim = new double[input->getNumCoefficients()];
	std::unique_ptr<solutionbase<std::complex<double>>> currentComplex, nextComplex;
	std::unique_ptr<solutionbase<double>> currentScalar, nextScalar;
=======
	std::unique_ptr<solution_lb> current, next;
	float kt = 1e-5;
>>>>>>> 1ab4b2b2

	int totalit;
	int acceptit;
	shuffleData sdata;
<<<<<<< HEAD
	std::unique_ptr<shuffler> sh;
	//sh = isComplexProblem ? std::unique_ptr<shuffler>(new shuffler(input, readingsComplex)) : new std::unique_ptr<shuffler>(shuffler(input, readingsScalar));
	if (isComplexProblem) {
		sh.reset(new shuffler(input, readingsComplex));
		std::vector<std::complex<double>> electrodesCoeffs;
		electrodesCoeffs.push_back(std::complex<double>(8063.9, 5.82505e-008));
		electrodesCoeffs.push_back(std::complex<double>(7684.01, 2.64247e-008));
		electrodesCoeffs.push_back(std::complex<double>(6543.7, 7.99271e-008));
		electrodesCoeffs.push_back(std::complex<double>(9286.28, 2.3217e-008));
		electrodesCoeffs.push_back(std::complex<double>(4122.22, 6.75443e-008));
		electrodesCoeffs.push_back(std::complex<double>(9368.93, 4.48715e-008));
		electrodesCoeffs.push_back(std::complex<double>(8894.94, 5.52865e-008));
		electrodesCoeffs.push_back(std::complex<double>(1448.95, 7.93369e-008));
		electrodesCoeffs.push_back(std::complex<double>(7445.41, 2.7454e-008));
		electrodesCoeffs.push_back(std::complex<double>(9393.67, 4.66246e-009));
		electrodesCoeffs.push_back(std::complex<double>(9007.99, 4.6255e-008));
		electrodesCoeffs.push_back(std::complex<double>(7695.65, 5.22615e-008));
		electrodesCoeffs.push_back(std::complex<double>(8644.59, 3.46799e-008));
		electrodesCoeffs.push_back(std::complex<double>(8428.48, 8.74252e-008));
		electrodesCoeffs.push_back(std::complex<double>(9367.94, 1.45588e-008));
		electrodesCoeffs.push_back(std::complex<double>(9303.94, 3.81534e-008));
		electrodesCoeffs.push_back(std::complex<double>(7815.82, 9.14307e-008));
		electrodesCoeffs.push_back(std::complex<double>(9832.13, 7.96253e-008));
		electrodesCoeffs.push_back(std::complex<double>(5466.56, 9.52926e-008));
		electrodesCoeffs.push_back(std::complex<double>(8004.29, 9.38392e-008));
		electrodesCoeffs.push_back(std::complex<double>(9994.72, 5.12151e-008));
		electrodesCoeffs.push_back(std::complex<double>(9164.13, 7.21611e-009));
		electrodesCoeffs.push_back(std::complex<double>(8979.89, 5.32692e-009));
		electrodesCoeffs.push_back(std::complex<double>(7348.07, 9.7583e-008));
		electrodesCoeffs.push_back(std::complex<double>(8796.92, 4.86889e-008));
		electrodesCoeffs.push_back(std::complex<double>(8767.28, 7.96476e-008));
		electrodesCoeffs.push_back(std::complex<double>(9015.4, 4.61737e-008));
		electrodesCoeffs.push_back(std::complex<double>(9242.83, 8.51366e-008));
		electrodesCoeffs.push_back(std::complex<double>(7116.48, 7.5862e-008));
		electrodesCoeffs.push_back(std::complex<double>(1114.67, 7.72724e-008));
		electrodesCoeffs.push_back(std::complex<double>(7003.08, 4.15017e-008));
		electrodesCoeffs.push_back(std::complex<double>(9617.3, 5.9162e-008));
		if (input->getCalibrationMode()) currentComplex.reset(new solutioncomplexcalibration(input, readingsComplex, electrodesCoeffs));
		else currentComplex.reset(new solutioncomplex(input, readingsComplex, electrodesCoeffs));
	}
	else {
		std::vector<double> electrodesCoeffs;
		//for (int j = 0; j < 32; j++) electrodesCoeffs.push_back(0.002);
		sh.reset(new shuffler(input, readingsScalar));
		currentScalar.reset(new solution(input, readingsScalar, electrodesCoeffs));
	}
=======
	shuffler sh;
	current.reset(new solution_lb);
>>>>>>> 1ab4b2b2

	std::cout.flush();

	int iterations;
	int solutions;
	double e;
	double r;
	double v;
	double sqe;
	iterations = 0;
	int no_avance_count = 0;
	double prevE = 10000000000.0;
<<<<<<< HEAD
	while (kt > 0.00000000005 && no_avance_count < 3) {
		e = sqe = r = 0; v = 0;
		totalit = acceptit = 0;
		solutions = 0;
		iterations = 0;
		while (totalit<15000 && acceptit < 3000) {

			isComplexProblem ? nextComplex.reset(currentComplex->shuffle(&sdata, *sh)) : nextScalar.reset(currentScalar->shuffle(&sdata, *sh));
			//next.reset(current->shuffle(&sdata, sh));
=======
	//while(kt >0.00515377 && no_avance_count < 3) {
	while(kt >0.00000000515377 && no_avance_count < 3) {
		e = sqe = r = 0;
		totalit = acceptit = 0;
		solutions = 0;
		iterations = 0;
		while(totalit<15000 && acceptit < 3000) {

			next.reset(current->shuffle(&sdata, sh));
>>>>>>> 1ab4b2b2
			bool decision;
			decision = isComplexProblem ? currentComplex->compareWith(*nextComplex, kt, 1 - param) : currentScalar->compareWith(*nextScalar, kt, 1 - param);
			int curits = isComplexProblem ? currentComplex->getTotalIt() : currentScalar->getTotalIt();
			if (decision) {
				iterations += isComplexProblem ? currentComplex->getTotalIt() : currentScalar->getTotalIt();
				solutions++;
				sh->addShufflerFeedback(sdata, true);
				if (isComplexProblem) currentComplex = std::move(nextComplex); else currentScalar = std::move(nextScalar);
				acceptit++;
			}
			else {
				iterations += isComplexProblem ? nextComplex->getTotalIt() : nextScalar->getTotalIt();
				solutions++;
				sh->addShufflerFeedback(sdata, false);
			}
			if (isComplexProblem) {
				e += currentComplex->getDEstimate();
				r += currentComplex->getRegularisationValue();
				sqe += currentComplex->getDEstimate()*currentComplex->getDEstimate();
			}
			else {
				e += currentScalar->getDEstimate();
				r += currentScalar->getRegularisationValue() - currentScalar->getElectrodeVariance();
				v += currentScalar->getElectrodeVariance();
				sqe += currentScalar->getDEstimate()*currentScalar->getDEstimate();
			}

			totalit++;
			if (totalit % 100 == 0) {
				//std::cout << current->getDEstimate() << ":" << current->getRegularisationValue() << std::endl;
<<<<<<< HEAD
				//std::cout << totalit << ":" << acceptit << ":" << (isComplexProblem ? currentComplex->getDEstimate() : currentScalar->getDEstimate()) << ":" << (isComplexProblem ? currentComplex->getRegularisationValue() : currentScalar->getRegularisationValue()) << std::endl;
				double w = 2 * M_PI * input->getCurrentFreq();
				if (isComplexProblem) {
					for (int kk = 0; kk < input->getNumCoefficients(); kk++) {
						solre[kk] = currentComplex->getSolution()[kk].real();
						solim[kk] = currentComplex->getSolution()[kk].imag() / w;
					}
					viewre->setCurrentSolution(solre);
					viewim->setCurrentSolution(solim);
				}
				else viewre->setCurrentSolution(currentScalar->getSolution());
			}
		}
		double eav = e / solutions;
		double rav = r / solutions;
		double vav = v / solutions;
		double sige = sqrt(sqe / solutions - eav*eav);
		//solution probe(current->getSolution());
		//probe.saturate();
		int nObs = isComplexProblem ? readingsComplex->getNObs() : readingsScalar->getNObs();
		std::cout << kt << ":" << totalit << ":" << eav << ":" << sige << ":" << rav << ":" << vav << ":" << ((float)iterations) / (nObs*solutions) << ":" << seed << std::endl;
		//std::cout << "last:" << current->getDEstimate() << " real:" << probe.getDEstimate() <<  std::endl;
		/*for(int it=0;it<numcoefficients;it++) {
		std::cout << it << ":" << current->getSolution()[it] << std::endl;
		}*/

		/*solution_lb probe(current->getSolution());
		probe.saturate();
		std::cout << "last (max):" << current->getDMax() << "last (min):" << current->getDMin() << " LB:" << probe.getDEstimate() <<  std::endl;
		*//*for(int kk=0;kk<9000;kk++) {
		std::cout << (kk/32) << " Dest:" << current->getDEstimate() << std::endl;
		current->improve();
		}*/




		kt *= 0.9f;
		double variation = isComplexProblem ? fabs(prevE - currentComplex->getDEstimate()) / prevE : fabs(prevE - currentScalar->getDEstimate()) / prevE;
=======
				view->setCurrentSolution(current->getSolution());
			}
		}

		double eav = e/solutions;
		double rav = r/solutions;
		double sige = sqrt(sqe/solutions - eav*eav);
		std::cout << kt << ":" << totalit << ":" << eav << ":" << sige << ":" << rav << ":" << ((float)iterations)/(nobs*solutions) << std::endl;

		kt *= 0.9;
		double variation = fabs(prevE-current->getDEstimate())/prevE;
>>>>>>> 1ab4b2b2
		//std::cout << "totalit:" << iterations << std::endl;
		//std::cout << "variation: " << variation << std::endl;
		//if ((fabs(prevE - current->getDEstimate()) / prevE) < 2.0e-15)
		if ((variation) < 2.0e-15)
			no_avance_count++;
		else
<<<<<<< HEAD
			no_avance_count = 0;
		prevE = isComplexProblem ? currentComplex->getDEstimate() : currentScalar->getDEstimate();

	}
	//probe.saturate();
	//std::cout << "real:" << probe.getDEstimate() << " iterations: " << iterations << std::endl;

#ifdef GGGGGGGGGGGG

	boost::mt11213b rng(std::clock());

	// Prepare a current vector, flowing from left to right
	Eigen::VectorXd current(numNodes - 1);
	int i;
	Eigen::VectorXd tension(numNodes - 1);
	for (i = 0; i<numNodes - 1; i++) tension[i] = i % 10 - 5;
	current = *stiffness * tension;
	/*// Left electrodes (but the top left)
	for(i=0;i<7;i++) current[i] = -1;
	// Bottom
	for(;i<7+8;i++) current[i] = 0;
	// Right
	for(;i<7+8+8;i++) current[i] = 1;
	// Top and the rest
	for(;i<numNodes-1;i++) current[i] = 0;*/

	// Now solve for tensions


	Eigen::VectorXd error1, error2;
	Eigen::VectorXd error;
	//Eigen::VectorXd perror;
	SparseIncompleteLLT precond(*stiffness);
	CG_Solver solver(*stiffness, current, precond);
	//CG_PrecondSolver psolver(*stiffness, current);
	/*
	matrix jacobi = solver.buildJacobiMatrx();
	Eigen::QR<Eigen::MatrixXd> jacobi_qr(jacobi.toDense());
	Eigen::VectorXd e1(jacobi.rows());
	e1.fill(0); e1[0] = 1.0;
	Eigen::VectorXd w(jacobi_qr.matrixR().transpose().solveTriangular(e1));
	std::cout << jacobi << std::endl;
	std::cout << "W:\n";
	std::cout << w << std::endl;
	std::cout << "norm:" << w.squaredNorm();
	std::cout << "Using jacobi:    " << current.squaredNorm()*w.squaredNorm() << std::endl;*/
	Eigen::VectorXd preTension(tension);
	solver.getPrecond().halfMultInPlace(preTension);
	std::cout << "Using stiffness: " << preTension.squaredNorm() << std::endl;
	//std::cout << "Using stiffness: " << sqrt(tension.dot(preTension)) << std::endl;
	std::cout << "Using stiffness (l2): " << tension.squaredNorm() << std::endl;



	for (i = 0; i<numNodes; i++) {
		error = preTension - solver.getY();
		//perror = tension - psolver.getX();

		solver.do_iteration();
		//psolver.do_iteration();
		//if((solver.getIteration() % 30)==0)
		//solver.setrefresh();


		std::cout << solver.getIteration() << ":" << sqrt(error.squaredNorm()) << ":" << sqrt(solver.getErrorl2Estimate()) << std::endl;
	}
	//matrix jacobi = solver.buildJacobiMatrx();




	/*
	CG_Solver solver0(*stiffness0, current, tension);

	for(i=0;i<numNodes+30;i++) {
	solver0.do_iteration();
=======
		  no_avance_count = 0;
		prevE = current->getDEstimate();
>>>>>>> 1ab4b2b2
	}
	std::cout << "**********************\n";
	std::unique_ptr<solution_lb> current_lb, next_lb;
	current_lb.reset(new solution_lb(current->getSolution()));
	kt = 4.17456e-06;
	iterations = 0;
	no_avance_count = 0;
	prevE = 10000000000.0;
	while( no_avance_count < 3) {
		e = sqe = r = 0;
		totalit = acceptit = 0;
		solutions = 0;
		iterations = 0;
		while(totalit<15000 && acceptit < 3000) {

<<<<<<< HEAD
	CG_Solver solver1(*stiffness0, current, tension);
	CG_PrecondSolver psolver1(*stiffness0, current, tension);
	Eigen::VectorXd oldtension(tension);
	tension = solver0.getX();

	for(i=0;i<numNodes+30;i++) {
	error1 = tension - solver1.getX();
	error2 = tension - psolver1.getX();

	solver1.do_iteration();
	psolver1.do_iteration();

	if((psolver1.getIteration() % 30)==0)
	psolver1.setrefresh();

	std::cout << solver1.getIteration() << ":" << error1.lpNorm<2>() << ":" << solver1.getErrorl2Estimate() << std::endl;
	//std::cout << solver.getIteration() << ":" << norm.rows() << "," << norm.cols() << std::endl;
	//std::cout << solver.getIteration() << ":" << solver.getResidueSquaredNorm() << std::endl;
	}

	double totalerror = 0;
	for(i=0;i<31;i++) {
	totalerror += (solver1.getX()[i] - oldtension[i])*(solver1.getX()[i] - oldtension[i]);
	}
	totalerror = sqrt(totalerror);
	std::cout << "Total error:" << totalerror << std::endl;*/
#endif //#ifdef GGGGGGGGGGGG
	QApplication::quit();
=======
			next_lb.reset(current_lb->shuffle(&sdata, sh));
			bool decision;
			decision = current_lb->compareWith(*next_lb, kt, 1-param);
			if(decision) {
				iterations += current_lb->getTotalIt();
				solutions++;
				sh.addShufflerFeedback(sdata, true);
				current_lb = std::move(next_lb);
				acceptit++;
			} else {
				iterations += next_lb->getTotalIt();
				solutions++;
				sh.addShufflerFeedback(sdata, false);
			}
			e += current_lb->getDEstimate();
			r += current_lb->getRegularisationValue();
			sqe += current_lb->getDEstimate()*current_lb->getDEstimate();

			totalit++;
												if(totalit % 100 == 0) {
				//std::cout << current->getDEstimate() << ":" << current->getRegularisationValue() << std::endl;
				view->setCurrentSolution(current_lb->getSolution());
			}
		}


		double eav = e/solutions;
		double rav = r/solutions;
		double sige = sqrt(sqe/solutions - eav*eav);
		std::cout << kt << ":" << totalit << ":" << eav << ":" << sige << ":" << rav << ":" << ((float)iterations)/(nobs*solutions) << std::endl;

		kt *= 0.9;
		double variation = fabs(prevE-current_lb->getDEstimate())/prevE;
		//std::cout << "totalit:" << iterations << std::endl;
		//std::cout << "variation: " << variation << std::endl;
		if((fabs(prevE-current_lb->getDEstimate())/prevE) < 2.0e-15)
			no_avance_count++;
		else
			no_avance_count = 0;
		prevE = current_lb->getDEstimate();
	}
>>>>>>> 1ab4b2b2
}

void setSol(float *sol);

#ifdef WIN32
#include <windows.h>
#else
#endif

double get_time()
{
#ifdef WIN32
	SYSTEMTIME time;
	GetSystemTime(&time);
	return (double)(time.wSecond * 1000) + time.wMilliseconds;
#else
	struct timespec t;
	clock_gettime(CLOCK_PROCESS_CPUTIME_ID, &t);
	return ((double)t.tv_sec + (double)t.tv_nsec*1e-9) * 1000;
#endif
}

unsigned long getSeed() {
	// Windows specific
#ifdef _WIN32
	return GetTickCount();
#else // _WIN32
	// Linux specific
	struct timeval tv1;
	gettimeofday(&tv1, (struct timezone*)0);
	return (unsigned long)(tv1.tv_sec*1.E3 + tv1.tv_usec);
#endif
}

int main(int argc, char *argv[])
<<<<<<< HEAD
{
	QApplication app(argc, argv);
	QApplication::setApplicationName("EIT Annealing Test");
	QApplication::setApplicationVersion("0.1");


	// --> Parse command line arguments
	QCommandLineParser parser;
	parser.setApplicationDescription("EIT Annealing Test.");
	EitAnnealingArgs params;
	QString errorMessage;
	switch (parseCommandLine(parser, &params, &errorMessage)) {
	case CommandLineOk:
		break;
	case CommandLineError:
		fputs(qPrintable(errorMessage), stderr);
		fputs("\n\n", stderr);
		fputs(qPrintable(parser.helpText()), stderr);
		return 1;
	case CommandLineVersionRequested:
		printf("%s %s\n", qPrintable(QCoreApplication::applicationName()),
			qPrintable(QCoreApplication::applicationVersion()));
		return 0;
	case CommandLineHelpRequested:
		parser.showHelp();
		Q_UNREACHABLE();
	}

	if (!params.isSeedSpecified()) seed = getSeed();
	else seed = params.getSeed();
	init_genrand64(seed);
	param = params.peParam;
	bool is2dProblem;
	std::string meshfname = params.inputMesh.toStdString();
	std::string currentsinfname = params.inputCurrents.toStdString();
	std::string currentsoutfname = params.inputCurrentsOut.toStdString();
	std::string tensionsfname = params.inputTensions.toStdString();
	input = problem::createNewProblem(meshfname.c_str(), &is2dProblem);
	input->setGroundNode(params.ground);
	kt = params.kt;
	input->electrodevar = params.electrodevar;
	input->regularizationFactor = params.regularizationFactor;
	isComplexProblem = !currentsoutfname.empty();
	if (isComplexProblem) {
		// TODO: read parameters from commanline
		input->setCapacitance(80E-12);
		input->setCurrentFreq(275000);
	}
	input->initProblem(meshfname.c_str());
	if (params.calibrationMode) {
		input->setCalibrationMode(params.calibrationMode == 2);
	}
	const char **currentspair;

	if (isComplexProblem) {
		readingsComplex = new observations<std::complex<double>>;
		currentspair = new const char*[2]; currentspair[0] = currentsinfname.c_str(); currentspair[1] = currentsoutfname.c_str();
		readingsComplex->initObs(currentspair, tensionsfname.c_str(), input->getNodesCount(), input->getGenericElectrodesCount(), input->getGroundNode());
	}
	else {
		readingsScalar = new observations<double>;
		const char *currentsfnamecstr = currentsinfname.c_str();
		readingsScalar->initObs(&currentsfnamecstr, tensionsfname.c_str(), input->getNodesCount(), input->getGenericElectrodesCount(), input->getGroundNode());
	}

	input->buildNodeCoefficients();
	input->prepareSkeletonMatrix();
	input->createCoef2KMatrix();

	gradientNormRegularisation::initInstance(input);
	gradientNormRegularisationComplex::initInstance(input);
	gradientNormRegularisationComplex::initCalibrationInstance(input);

	qRegisterMetaType<QModelIndex>("QModelIndex");

	double minvalre, maxvalre, minvalim, maxvalim;
	minvalre = input->getCalibrationMode() != 0 ? mincondint : mincond; maxvalre = input->getCalibrationMode() != 0 ? maxcondint : maxcond;
	minvalim = input->getCalibrationMode() != 0 ? minpermint : minperm; maxvalim = input->getCalibrationMode() != 0 ? maxpermint : maxperm;

	viewport graphics(600, 600, "Reverse Problem Real", std::dynamic_pointer_cast<problem2D>(input), minvalre, maxvalre);
	viewport graphicsim(600, 600, "Reverse Problem Imaginary", std::dynamic_pointer_cast<problem2D>(input), minvalim, maxvalim);
	// Proccess mesh file name
	std::string outputMeshRe(params.outputMesh.toStdString()), outputMeshIm(params.outputMesh.toStdString());
	std::size_t dotfound = params.outputMesh.toStdString().find_last_of(".");
	outputMeshRe.replace(dotfound, 1, "_re."); outputMeshIm.replace(dotfound, 1, "_im.");
	// TODO: Proccess gmesh second address
	gmshviewport graphics_gmshre("eitannealingtest", outputMeshRe.c_str(), "Condutivity", params.gmeshAddress.toStdString().c_str(), input);
	gmshviewport graphics_gmshim("eitannealingtest", outputMeshIm.c_str(), "Permittivity", params.gmeshAddress.toStdString().c_str(), input);
	if (is2dProblem) {
		graphics.show();
		if (isComplexProblem) {
			graphicsim.show();
			graphicsim.move(graphics.pos() + QPoint(graphics.width() + 1, 0));
		}
	}

	viewre = new solutionView(input->getNumCoefficients());
	QTableView list;
	list.setModel(viewre);
	class ListViewDelegateRe : public QStyledItemDelegate {
	protected: QString displayText(const QVariant &value, const QLocale &locale) const { return locale.toString(value.toDouble(), 'f', 4); }
	} *redelegate = new ListViewDelegateRe;
	list.setItemDelegate(redelegate);
	list.setWindowTitle("Sol Real");
	QAction *copyDataAction = new QAction("Copy", &list);
	TableViewCopyDataPopupMenu::getInstance()->connect(copyDataAction, SIGNAL(triggered()), SLOT(actionFired()));
	list.addAction(copyDataAction);
	list.setContextMenuPolicy(Qt::ActionsContextMenu);
	list.show();
	list.resize(QSize(graphics.width(), graphics.height()));
	list.move(graphics.pos() + QPoint(0, graphics.height() + QApplication::style()->pixelMetric(QStyle::PM_TitleBarHeight)+8));

	QTableView listim;
	if (isComplexProblem) {
		viewim = new solutionView(input->getNumCoefficients());
		listim.setModel(viewim);
		class ListViewDelegateIm : public QStyledItemDelegate {
		protected: QString displayText(const QVariant &value, const QLocale &locale) const { return locale.toString(value.toDouble(), 'e', 4); }
		} *imdelegate = new ListViewDelegateIm;
		listim.setItemDelegate(imdelegate);
		listim.setWindowTitle("Sol Imag");
		QAction *copyDataActionim = new QAction("Copy", &listim);
		TableViewCopyDataPopupMenu::getInstance()->connect(copyDataActionim, SIGNAL(triggered()), SLOT(actionFired()));
		listim.addAction(copyDataActionim);
		listim.setContextMenuPolicy(Qt::ActionsContextMenu);
		listim.show();
		listim.resize(QSize(graphics.width(), graphics.height()));
		listim.move(graphicsim.pos() + QPoint(0, graphics.height() + QApplication::style()->pixelMetric(QStyle::PM_TitleBarHeight) + 8));
	}

	if (!params.gmeshAddress.isEmpty()) {
		graphics_gmshre.connect(viewre, SIGNAL(dataChanged(QModelIndex, QModelIndex)), SLOT(solution_updated(QModelIndex, QModelIndex)));
		if (isComplexProblem) graphics_gmshim.connect(viewim, SIGNAL(dataChanged(QModelIndex, QModelIndex)), SLOT(solution_updated(QModelIndex, QModelIndex)));
	}
	if (is2dProblem) {
		graphics.connect(viewre, SIGNAL(dataChanged(QModelIndex, QModelIndex)), SLOT(solution_updated(QModelIndex, QModelIndex)));
		if (isComplexProblem)  graphicsim.connect(viewim, SIGNAL(dataChanged(QModelIndex, QModelIndex)), SLOT(solution_updated(QModelIndex, QModelIndex)));
	}

	double *sol = new double[input->getNumCoefficients()];
	for (int i = 0; i<input->getNumCoefficients(); i++) sol[i] = 1.0;
	delete[] sol;
	std::thread worker(workProc);

	int retval = app.exec();
	worker.join();

	delete viewre;
	if (isComplexProblem) delete viewim;
	delete currentspair;
	return 0;
}
=======
 {
  //  struct timespec time;
  //  clock_gettime(CLOCK_REALTIME, &time);
  // init_genrand64(time.tv_nsec);
   if(argc > 4)
     param = atof(argv[4]);
   else
     param = 0.875f;
   if(argc > 5)
     e2test = true;
   QApplication app(argc, argv);
     initProblem(argv[1]);

	 initObs(argv[2], argv[3]);
	 buildNodeCoefficients();
	 prepareSkeletonMatrix();
         createCoef2KMatrix();
	 gradientNormRegularisation::initInstance();
	 intCoef::initInstance();

     qRegisterMetaType<QModelIndex>("QModelIndex");

     view = new solutionView(numcoefficients);
     QTableView list;
     list.setModel(view);
     QAction *copyDataAction = new QAction("Copy", &list);
     TableViewCopyDataPopupMenu::getInstance()->connect(copyDataAction, SIGNAL(triggered()), SLOT(actionFired()));
     list.addAction(copyDataAction);
     list.setContextMenuPolicy(Qt::ActionsContextMenu);
     list.show();
     viewport graphics(600, 600, argc>3?argv[4]:"Reverse Problem");
     graphics.show();

     graphics.connect(view, SIGNAL(dataChanged(QModelIndex,QModelIndex)), SLOT(solution_updated(QModelIndex,QModelIndex)));

     double *sol = new double[numcoefficients];
     for(int i=0;i<numcoefficients;i++) sol[i]=1.0;
     view->setCurrentSolution(sol);


     std::thread worker(workProc);

     int retval =  app.exec();
     worker.join();
     return retval;
 }
>>>>>>> 1ab4b2b2
<|MERGE_RESOLUTION|>--- conflicted
+++ resolved
@@ -1,5 +1,4 @@
 /*
-<<<<<<< HEAD
 * main.cpp
 *
 *  Created on: Jun 25, 2010
@@ -7,15 +6,6 @@
 *
 *   FIXME: This file now is a mess. Its content needs refactoring!
 */
-=======
- * main.cpp
- *
- *  Created on: Jun 25, 2010
- *      Author: thiago
- *
- *   FIXME: This file now is a mess. Its content needs refactoring!
- */
->>>>>>> 1ab4b2b2
 
 #include <QApplication>
 #include <QCoreApplication>
@@ -71,20 +61,14 @@
 {
 
 	// Simulated annealing
-<<<<<<< HEAD
 	double *solre = new double[input->getNumCoefficients()];
 	double *solim = new double[input->getNumCoefficients()];
 	std::unique_ptr<solutionbase<std::complex<double>>> currentComplex, nextComplex;
 	std::unique_ptr<solutionbase<double>> currentScalar, nextScalar;
-=======
-	std::unique_ptr<solution_lb> current, next;
-	float kt = 1e-5;
->>>>>>> 1ab4b2b2
 
 	int totalit;
 	int acceptit;
 	shuffleData sdata;
-<<<<<<< HEAD
 	std::unique_ptr<shuffler> sh;
 	//sh = isComplexProblem ? std::unique_ptr<shuffler>(new shuffler(input, readingsComplex)) : new std::unique_ptr<shuffler>(shuffler(input, readingsScalar));
 	if (isComplexProblem) {
@@ -131,10 +115,6 @@
 		sh.reset(new shuffler(input, readingsScalar));
 		currentScalar.reset(new solution(input, readingsScalar, electrodesCoeffs));
 	}
-=======
-	shuffler sh;
-	current.reset(new solution_lb);
->>>>>>> 1ab4b2b2
 
 	std::cout.flush();
 
@@ -147,7 +127,6 @@
 	iterations = 0;
 	int no_avance_count = 0;
 	double prevE = 10000000000.0;
-<<<<<<< HEAD
 	while (kt > 0.00000000005 && no_avance_count < 3) {
 		e = sqe = r = 0; v = 0;
 		totalit = acceptit = 0;
@@ -157,17 +136,6 @@
 
 			isComplexProblem ? nextComplex.reset(currentComplex->shuffle(&sdata, *sh)) : nextScalar.reset(currentScalar->shuffle(&sdata, *sh));
 			//next.reset(current->shuffle(&sdata, sh));
-=======
-	//while(kt >0.00515377 && no_avance_count < 3) {
-	while(kt >0.00000000515377 && no_avance_count < 3) {
-		e = sqe = r = 0;
-		totalit = acceptit = 0;
-		solutions = 0;
-		iterations = 0;
-		while(totalit<15000 && acceptit < 3000) {
-
-			next.reset(current->shuffle(&sdata, sh));
->>>>>>> 1ab4b2b2
 			bool decision;
 			decision = isComplexProblem ? currentComplex->compareWith(*nextComplex, kt, 1 - param) : currentScalar->compareWith(*nextScalar, kt, 1 - param);
 			int curits = isComplexProblem ? currentComplex->getTotalIt() : currentScalar->getTotalIt();
@@ -198,7 +166,6 @@
 			totalit++;
 			if (totalit % 100 == 0) {
 				//std::cout << current->getDEstimate() << ":" << current->getRegularisationValue() << std::endl;
-<<<<<<< HEAD
 				//std::cout << totalit << ":" << acceptit << ":" << (isComplexProblem ? currentComplex->getDEstimate() : currentScalar->getDEstimate()) << ":" << (isComplexProblem ? currentComplex->getRegularisationValue() : currentScalar->getRegularisationValue()) << std::endl;
 				double w = 2 * M_PI * input->getCurrentFreq();
 				if (isComplexProblem) {
@@ -212,20 +179,15 @@
 				else viewre->setCurrentSolution(currentScalar->getSolution());
 			}
 		}
+
 		double eav = e / solutions;
 		double rav = r / solutions;
 		double vav = v / solutions;
 		double sige = sqrt(sqe / solutions - eav*eav);
-		//solution probe(current->getSolution());
-		//probe.saturate();
 		int nObs = isComplexProblem ? readingsComplex->getNObs() : readingsScalar->getNObs();
 		std::cout << kt << ":" << totalit << ":" << eav << ":" << sige << ":" << rav << ":" << vav << ":" << ((float)iterations) / (nObs*solutions) << ":" << seed << std::endl;
-		//std::cout << "last:" << current->getDEstimate() << " real:" << probe.getDEstimate() <<  std::endl;
-		/*for(int it=0;it<numcoefficients;it++) {
 		std::cout << it << ":" << current->getSolution()[it] << std::endl;
-		}*/
-
-		/*solution_lb probe(current->getSolution());
+
 		probe.saturate();
 		std::cout << "last (max):" << current->getDMax() << "last (min):" << current->getDMin() << " LB:" << probe.getDEstimate() <<  std::endl;
 		*//*for(int kk=0;kk<9000;kk++) {
@@ -238,106 +200,15 @@
 
 		kt *= 0.9f;
 		double variation = isComplexProblem ? fabs(prevE - currentComplex->getDEstimate()) / prevE : fabs(prevE - currentScalar->getDEstimate()) / prevE;
-=======
-				view->setCurrentSolution(current->getSolution());
-			}
-		}
-
-		double eav = e/solutions;
-		double rav = r/solutions;
-		double sige = sqrt(sqe/solutions - eav*eav);
-		std::cout << kt << ":" << totalit << ":" << eav << ":" << sige << ":" << rav << ":" << ((float)iterations)/(nobs*solutions) << std::endl;
-
-		kt *= 0.9;
-		double variation = fabs(prevE-current->getDEstimate())/prevE;
->>>>>>> 1ab4b2b2
 		//std::cout << "totalit:" << iterations << std::endl;
 		//std::cout << "variation: " << variation << std::endl;
 		//if ((fabs(prevE - current->getDEstimate()) / prevE) < 2.0e-15)
 		if ((variation) < 2.0e-15)
 			no_avance_count++;
 		else
-<<<<<<< HEAD
 			no_avance_count = 0;
 		prevE = isComplexProblem ? currentComplex->getDEstimate() : currentScalar->getDEstimate();
 
-	}
-	//probe.saturate();
-	//std::cout << "real:" << probe.getDEstimate() << " iterations: " << iterations << std::endl;
-
-#ifdef GGGGGGGGGGGG
-
-	boost::mt11213b rng(std::clock());
-
-	// Prepare a current vector, flowing from left to right
-	Eigen::VectorXd current(numNodes - 1);
-	int i;
-	Eigen::VectorXd tension(numNodes - 1);
-	for (i = 0; i<numNodes - 1; i++) tension[i] = i % 10 - 5;
-	current = *stiffness * tension;
-	/*// Left electrodes (but the top left)
-	for(i=0;i<7;i++) current[i] = -1;
-	// Bottom
-	for(;i<7+8;i++) current[i] = 0;
-	// Right
-	for(;i<7+8+8;i++) current[i] = 1;
-	// Top and the rest
-	for(;i<numNodes-1;i++) current[i] = 0;*/
-
-	// Now solve for tensions
-
-
-	Eigen::VectorXd error1, error2;
-	Eigen::VectorXd error;
-	//Eigen::VectorXd perror;
-	SparseIncompleteLLT precond(*stiffness);
-	CG_Solver solver(*stiffness, current, precond);
-	//CG_PrecondSolver psolver(*stiffness, current);
-	/*
-	matrix jacobi = solver.buildJacobiMatrx();
-	Eigen::QR<Eigen::MatrixXd> jacobi_qr(jacobi.toDense());
-	Eigen::VectorXd e1(jacobi.rows());
-	e1.fill(0); e1[0] = 1.0;
-	Eigen::VectorXd w(jacobi_qr.matrixR().transpose().solveTriangular(e1));
-	std::cout << jacobi << std::endl;
-	std::cout << "W:\n";
-	std::cout << w << std::endl;
-	std::cout << "norm:" << w.squaredNorm();
-	std::cout << "Using jacobi:    " << current.squaredNorm()*w.squaredNorm() << std::endl;*/
-	Eigen::VectorXd preTension(tension);
-	solver.getPrecond().halfMultInPlace(preTension);
-	std::cout << "Using stiffness: " << preTension.squaredNorm() << std::endl;
-	//std::cout << "Using stiffness: " << sqrt(tension.dot(preTension)) << std::endl;
-	std::cout << "Using stiffness (l2): " << tension.squaredNorm() << std::endl;
-
-
-
-	for (i = 0; i<numNodes; i++) {
-		error = preTension - solver.getY();
-		//perror = tension - psolver.getX();
-
-		solver.do_iteration();
-		//psolver.do_iteration();
-		//if((solver.getIteration() % 30)==0)
-		//solver.setrefresh();
-
-
-		std::cout << solver.getIteration() << ":" << sqrt(error.squaredNorm()) << ":" << sqrt(solver.getErrorl2Estimate()) << std::endl;
-	}
-	//matrix jacobi = solver.buildJacobiMatrx();
-
-
-
-
-	/*
-	CG_Solver solver0(*stiffness0, current, tension);
-
-	for(i=0;i<numNodes+30;i++) {
-	solver0.do_iteration();
-=======
-		  no_avance_count = 0;
-		prevE = current->getDEstimate();
->>>>>>> 1ab4b2b2
 	}
 	std::cout << "**********************\n";
 	std::unique_ptr<solution_lb> current_lb, next_lb;
@@ -352,71 +223,52 @@
 		solutions = 0;
 		iterations = 0;
 		while(totalit<15000 && acceptit < 3000) {
-
-<<<<<<< HEAD
-	CG_Solver solver1(*stiffness0, current, tension);
-	CG_PrecondSolver psolver1(*stiffness0, current, tension);
-	Eigen::VectorXd oldtension(tension);
-	tension = solver0.getX();
-
-	for(i=0;i<numNodes+30;i++) {
+			next_lb.reset(current_lb->shuffle(&sdata, sh));
+			bool decision;
+
+				iterations += current_lb->getTotalIt();
+				solutions++;
+				sh.addShufflerFeedback(sdata, true);
+
+				acceptit++;
+	Eigen::VectorXd current(numNodes - 1);
+				iterations += next_lb->getTotalIt();
+	Eigen::VectorXd tension(numNodes - 1);
+	for (i = 0; i<numNodes - 1; i++) tension[i] = i % 10 - 5;
+
+	/*
+	for (i = 0; i<numNodes; i++) {
+
+		//solver.setrefresh();
+		std::cout << solver.getIteration() << ":" << sqrt(error.squaredNorm()) << ":" << sqrt(solver.getErrorl2Estimate()) << std::endl;
+			}
+			e += current_lb->getDEstimate();
+			r += current_lb->getRegularisationValue();
+			sqe += current_lb->getDEstimate()*current_lb->getDEstimate();
+
+			totalit++;
+	/*
+				//std::cout << current->getDEstimate() << ":" << current->getRegularisationValue() << std::endl;
+				view->setCurrentSolution(current_lb->getSolution());
+			}
+	solver0.do_iteration();
+		}
+
 	error1 = tension - solver1.getX();
 	error2 = tension - psolver1.getX();
-
 	solver1.do_iteration();
 	psolver1.do_iteration();
-
 	if((psolver1.getIteration() % 30)==0)
 	psolver1.setrefresh();
 
 	std::cout << solver1.getIteration() << ":" << error1.lpNorm<2>() << ":" << solver1.getErrorl2Estimate() << std::endl;
 	//std::cout << solver.getIteration() << ":" << norm.rows() << "," << norm.cols() << std::endl;
 	//std::cout << solver.getIteration() << ":" << solver.getResidueSquaredNorm() << std::endl;
-	}
-
-	double totalerror = 0;
-	for(i=0;i<31;i++) {
-	totalerror += (solver1.getX()[i] - oldtension[i])*(solver1.getX()[i] - oldtension[i]);
-	}
-	totalerror = sqrt(totalerror);
-	std::cout << "Total error:" << totalerror << std::endl;*/
-#endif //#ifdef GGGGGGGGGGGG
-	QApplication::quit();
-=======
-			next_lb.reset(current_lb->shuffle(&sdata, sh));
-			bool decision;
-			decision = current_lb->compareWith(*next_lb, kt, 1-param);
-			if(decision) {
-				iterations += current_lb->getTotalIt();
-				solutions++;
-				sh.addShufflerFeedback(sdata, true);
-				current_lb = std::move(next_lb);
-				acceptit++;
-			} else {
-				iterations += next_lb->getTotalIt();
-				solutions++;
-				sh.addShufflerFeedback(sdata, false);
-			}
-			e += current_lb->getDEstimate();
-			r += current_lb->getRegularisationValue();
-			sqe += current_lb->getDEstimate()*current_lb->getDEstimate();
-
-			totalit++;
-												if(totalit % 100 == 0) {
-				//std::cout << current->getDEstimate() << ":" << current->getRegularisationValue() << std::endl;
-				view->setCurrentSolution(current_lb->getSolution());
-			}
-		}
-
-
-		double eav = e/solutions;
-		double rav = r/solutions;
-		double sige = sqrt(sqe/solutions - eav*eav);
 		std::cout << kt << ":" << totalit << ":" << eav << ":" << sige << ":" << rav << ":" << ((float)iterations)/(nobs*solutions) << std::endl;
 
 		kt *= 0.9;
 		double variation = fabs(prevE-current_lb->getDEstimate())/prevE;
-		//std::cout << "totalit:" << iterations << std::endl;
+	totalerror += (solver1.getX()[i] - oldtension[i])*(solver1.getX()[i] - oldtension[i]);
 		//std::cout << "variation: " << variation << std::endl;
 		if((fabs(prevE-current_lb->getDEstimate())/prevE) < 2.0e-15)
 			no_avance_count++;
@@ -424,7 +276,7 @@
 			no_avance_count = 0;
 		prevE = current_lb->getDEstimate();
 	}
->>>>>>> 1ab4b2b2
+	QApplication::quit();
 }
 
 void setSol(float *sol);
@@ -460,7 +312,6 @@
 }
 
 int main(int argc, char *argv[])
-<<<<<<< HEAD
 {
 	QApplication app(argc, argv);
 	QApplication::setApplicationName("EIT Annealing Test");
@@ -488,7 +339,6 @@
 		parser.showHelp();
 		Q_UNREACHABLE();
 	}
-
 	if (!params.isSeedSpecified()) seed = getSeed();
 	else seed = params.getSeed();
 	init_genrand64(seed);
@@ -514,7 +364,6 @@
 		input->setCalibrationMode(params.calibrationMode == 2);
 	}
 	const char **currentspair;
-
 	if (isComplexProblem) {
 		readingsComplex = new observations<std::complex<double>>;
 		currentspair = new const char*[2]; currentspair[0] = currentsinfname.c_str(); currentspair[1] = currentsoutfname.c_str();
@@ -533,7 +382,6 @@
 	gradientNormRegularisation::initInstance(input);
 	gradientNormRegularisationComplex::initInstance(input);
 	gradientNormRegularisationComplex::initCalibrationInstance(input);
-
 	qRegisterMetaType<QModelIndex>("QModelIndex");
 
 	double minvalre, maxvalre, minvalim, maxvalim;
@@ -612,52 +460,4 @@
 	if (isComplexProblem) delete viewim;
 	delete currentspair;
 	return 0;
-}
-=======
- {
-  //  struct timespec time;
-  //  clock_gettime(CLOCK_REALTIME, &time);
-  // init_genrand64(time.tv_nsec);
-   if(argc > 4)
-     param = atof(argv[4]);
-   else
-     param = 0.875f;
-   if(argc > 5)
-     e2test = true;
-   QApplication app(argc, argv);
-     initProblem(argv[1]);
-
-	 initObs(argv[2], argv[3]);
-	 buildNodeCoefficients();
-	 prepareSkeletonMatrix();
-         createCoef2KMatrix();
-	 gradientNormRegularisation::initInstance();
-	 intCoef::initInstance();
-
-     qRegisterMetaType<QModelIndex>("QModelIndex");
-
-     view = new solutionView(numcoefficients);
-     QTableView list;
-     list.setModel(view);
-     QAction *copyDataAction = new QAction("Copy", &list);
-     TableViewCopyDataPopupMenu::getInstance()->connect(copyDataAction, SIGNAL(triggered()), SLOT(actionFired()));
-     list.addAction(copyDataAction);
-     list.setContextMenuPolicy(Qt::ActionsContextMenu);
-     list.show();
-     viewport graphics(600, 600, argc>3?argv[4]:"Reverse Problem");
-     graphics.show();
-
-     graphics.connect(view, SIGNAL(dataChanged(QModelIndex,QModelIndex)), SLOT(solution_updated(QModelIndex,QModelIndex)));
-
-     double *sol = new double[numcoefficients];
-     for(int i=0;i<numcoefficients;i++) sol[i]=1.0;
-     view->setCurrentSolution(sol);
-
-
-     std::thread worker(workProc);
-
-     int retval =  app.exec();
-     worker.join();
-     return retval;
- }
->>>>>>> 1ab4b2b2
+}