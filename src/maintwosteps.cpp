/*
* main.cpp
*
*  Created on: Jun 25, 2010
*      Author: thiago
*
*   FIXME: This file now is a mess. Its content needs refactoring!
*/

#include <QApplication>
#include <QCoreApplication>
#include <QTableView>
#include <QListView>
#include <QThread>
#include <QAction>
#include <thread>
#include <memory>
#include <ctime>
#include <iostream>
#include <QCommandLineParser>
//#include "problemdescription.h"
#include "graphics.h"
#include "solvercomplex.h"
//#include "nodecoefficients.h"
#include "solutioncomplex.h"
#include "solution.h"
#include "problem.h"
#include "twodim/problem2D.h"
#include "threedim/problem3D.h"
#include "observations.h"
#include "random.h"
//#include "sparseincompletelq.h"
#include "gradientnormregularisation.h"
#include "gradientnormregularisationcomplex.h"
#include "gmsh/gmshgraphics.h"
#include "parameters/parametersparser.h"
#define _USE_MATH_DEFINES
#include <math.h>
#include <QStyledItemDelegate>

solutionView *viewre, *viewim, *viewabs, *viewang;

#include <Eigen/QR>

matrix *stiffness;
//Eigen::VectorXd *sqDiag;a
matrix *stiffness0;

float *currentSolution;

float param;

std::shared_ptr<problem> input;
observations<std::complex<double>> *readingsComplex;
observations<double> *readingsScalar;
bool isComplexProblem;
unsigned long seed;
float kt;

void workProc()
{

<<<<<<< HEAD


=======
>>>>>>> 8401b8c2
	// Simulated annealing
	double *solre = new double[input->getNumCoefficients()];
	double *solim = new double[input->getNumCoefficients()];
	std::unique_ptr<solutionbase<std::complex<double>>> currentComplex, nextComplex;
	std::unique_ptr<solutionbase<double>> currentScalar, nextScalar;

	int totalit;
	int acceptit;
	shuffleData sdata;
	std::unique_ptr<shuffler> sh;
	//sh = isComplexProblem ? std::unique_ptr<shuffler>(new shuffler(input, readingsComplex)) : new std::unique_ptr<shuffler>(shuffler(input, readingsScalar));
	if (isComplexProblem) {
		sh.reset(new shuffler(input, readingsComplex));
		std::vector<std::complex<double>> electrodesCoeffs;
		electrodesCoeffs.push_back(std::complex<double>(8063.9, 5.82505e-008));
		electrodesCoeffs.push_back(std::complex<double>(7684.01, 2.64247e-008));
		electrodesCoeffs.push_back(std::complex<double>(6543.7, 7.99271e-008));
		electrodesCoeffs.push_back(std::complex<double>(9286.28, 2.3217e-008));
		electrodesCoeffs.push_back(std::complex<double>(4122.22, 6.75443e-008));
		electrodesCoeffs.push_back(std::complex<double>(9368.93, 4.48715e-008));
		electrodesCoeffs.push_back(std::complex<double>(8894.94, 5.52865e-008));
		electrodesCoeffs.push_back(std::complex<double>(1448.95, 7.93369e-008));
		electrodesCoeffs.push_back(std::complex<double>(7445.41, 2.7454e-008));
		electrodesCoeffs.push_back(std::complex<double>(9393.67, 4.66246e-009));
		electrodesCoeffs.push_back(std::complex<double>(9007.99, 4.6255e-008));
		electrodesCoeffs.push_back(std::complex<double>(7695.65, 5.22615e-008));
		electrodesCoeffs.push_back(std::complex<double>(8644.59, 3.46799e-008));
		electrodesCoeffs.push_back(std::complex<double>(8428.48, 8.74252e-008));
		electrodesCoeffs.push_back(std::complex<double>(9367.94, 1.45588e-008));
		electrodesCoeffs.push_back(std::complex<double>(9303.94, 3.81534e-008));
		electrodesCoeffs.push_back(std::complex<double>(7815.82, 9.14307e-008));
		electrodesCoeffs.push_back(std::complex<double>(9832.13, 7.96253e-008));
		electrodesCoeffs.push_back(std::complex<double>(5466.56, 9.52926e-008));
		electrodesCoeffs.push_back(std::complex<double>(8004.29, 9.38392e-008));
		electrodesCoeffs.push_back(std::complex<double>(9994.72, 5.12151e-008));
		electrodesCoeffs.push_back(std::complex<double>(9164.13, 7.21611e-009));
		electrodesCoeffs.push_back(std::complex<double>(8979.89, 5.32692e-009));
		electrodesCoeffs.push_back(std::complex<double>(7348.07, 9.7583e-008));
		electrodesCoeffs.push_back(std::complex<double>(8796.92, 4.86889e-008));
		electrodesCoeffs.push_back(std::complex<double>(8767.28, 7.96476e-008));
		electrodesCoeffs.push_back(std::complex<double>(9015.4, 4.61737e-008));
		electrodesCoeffs.push_back(std::complex<double>(9242.83, 8.51366e-008));
		electrodesCoeffs.push_back(std::complex<double>(7116.48, 7.5862e-008));
		electrodesCoeffs.push_back(std::complex<double>(1114.67, 7.72724e-008));
		electrodesCoeffs.push_back(std::complex<double>(7003.08, 4.15017e-008));
		electrodesCoeffs.push_back(std::complex<double>(9617.3, 5.9162e-008));
		if (input->getCalibrationMode()) currentComplex.reset(new solutioncomplexcalibration(input, readingsComplex, electrodesCoeffs));
		else currentComplex.reset(new solutioncomplex(input, readingsComplex, electrodesCoeffs));
	}
	else {
		std::vector<double> electrodesCoeffs;
		//for (int j = 0; j < 32; j++) electrodesCoeffs.push_back(0.002);
		sh.reset(new shuffler(input, readingsScalar));
		currentScalar.reset(new solution(input, readingsScalar, electrodesCoeffs));
	}

	std::cout.flush();

	int iterations;
	int solutions;
	double e;
	double r;
	double v;
	double sqe;
	iterations = 0;
	int no_avance_count = 0;
	double prevE = 10000000000.0;
	while (kt > 0.01 && no_avance_count < 3) {
		e = sqe = r = 0; v = 0;
		totalit = acceptit = 0;
		solutions = 0;
		iterations = 0;
		while (totalit<15000 && acceptit < 3000) {

			isComplexProblem ? nextComplex.reset(currentComplex->shuffle(&sdata, *sh)) : nextScalar.reset(currentScalar->shuffle(&sdata, *sh));
			//next.reset(current->shuffle(&sdata, sh));
			bool decision;
			decision = isComplexProblem ? currentComplex->compareWith(*nextComplex, kt, 1 - param) : currentScalar->compareWith(*nextScalar, kt, 1 - param);
			if (decision) {
				iterations += isComplexProblem ? currentComplex->getTotalIt() : currentScalar->getTotalIt();
				solutions++;
				sh->addShufflerFeedback(sdata, true);
				if (isComplexProblem) currentComplex = std::move(nextComplex); else currentScalar = std::move(nextScalar);
				acceptit++;
			}
			else {
				iterations += isComplexProblem ? nextComplex->getTotalIt() : nextScalar->getTotalIt();
				solutions++;
				sh->addShufflerFeedback(sdata, false);
			}
			if (isComplexProblem) {
				e += currentComplex->getDEstimate();
				r += currentComplex->getRegularisationValue();
				sqe += currentComplex->getDEstimate()*currentComplex->getDEstimate();
			}
			else {
				e += currentScalar->getDEstimate();
				r += currentScalar->getRegularisationValue() - currentScalar->getElectrodeVariance();
				v += currentScalar->getElectrodeVariance();
				sqe += currentScalar->getDEstimate()*currentScalar->getDEstimate();
			}

			totalit++;
			if (totalit % 100 == 0) {
				//std::cout << current->getDEstimate() << ":" << current->getRegularisationValue() << std::endl;
				//std::cout << totalit << ":" << acceptit << ":" << (isComplexProblem ? currentComplex->getDEstimate() : currentScalar->getDEstimate()) << ":" << (isComplexProblem ? currentComplex->getRegularisationValue() : currentScalar->getRegularisationValue()) << std::endl;
				double w = 2 * M_PI * input->getCurrentFreq();
				if (isComplexProblem) {
					for (int kk = 0; kk < input->getNumCoefficients(); kk++) {
						solre[kk] = currentComplex->getSolution()[kk].real();
						solim[kk] = currentComplex->getSolution()[kk].imag() / w;
					}
					viewre->setCurrentSolution(solre);
					viewim->setCurrentSolution(solim);
				}
				else viewre->setCurrentSolution(currentScalar->getSolution());
			}
		}
		double eav = e / solutions;
		double rav = r / solutions;
		double vav = v / solutions;
		double sige = sqrt(sqe / solutions - eav*eav);
		//solution probe(current->getSolution());
		//probe.saturate();
		int nObs = isComplexProblem ? readingsComplex->getNObs() : readingsScalar->getNObs();
		std::cout << kt << ":" << totalit << ":" << eav << ":" << sige << ":" << rav << ":" << vav << ":" << ((float)iterations) / (nObs*solutions) << ":" << seed << std::endl;
		kt *= 0.9f;

		double variation = isComplexProblem ? fabs(prevE - currentComplex->getDEstimate()) / prevE : fabs(prevE - currentScalar->getDEstimate()) / prevE;
		//std::cout << "totalit:" << iterations << std::endl;
		//std::cout << "variation: " << variation << std::endl;
		//if ((fabs(prevE - current->getDEstimate()) / prevE) < 2.0e-15)
		if ((variation) < 2.0e-15)
			no_avance_count++;
		else
			no_avance_count = 0;
		prevE = isComplexProblem ? currentComplex->getDEstimate() : currentScalar->getDEstimate();

	}
	//probe.saturate();
	//std::cout << "real:" << probe.getDEstimate() << " iterations: " << iterations << std::endl;


	QApplication::quit();
}

void setSol(float *sol);

#ifdef WIN32
#include <windows.h>
#else
#endif

double get_time()
{
#ifdef WIN32
	SYSTEMTIME time;
	GetSystemTime(&time);
	return (double)(time.wSecond * 1000) + time.wMilliseconds;
#else
	struct timespec t;
	clock_gettime(CLOCK_PROCESS_CPUTIME_ID, &t);
	return ((double)t.tv_sec + (double)t.tv_nsec*1e-9) * 1000;
#endif
}

unsigned long getSeed() {
	// Windows specific
#ifdef _WIN32
	return GetTickCount();
#else // _WIN32
	// Linux specific
	struct timeval tv1;
	gettimeofday(&tv1, (struct timezone*)0);
	return (unsigned long)(tv1.tv_sec*1.E3 + tv1.tv_usec);
#endif
}

int main(int argc, char *argv[])
{
	QApplication app(argc, argv);
	QApplication::setApplicationName("EIT Annealing Test");
	QApplication::setApplicationVersion("0.1");


	// --> Parse command line arguments
	QCommandLineParser parser;
	parser.setApplicationDescription("EIT Annealing Test.");
	EitAnnealingArgs params;
	QString errorMessage;
	switch (parseCommandLine(parser, &params, &errorMessage)) {
	case CommandLineOk:
		break;
	case CommandLineError:
		fputs(qPrintable(errorMessage), stderr);
		fputs("\n\n", stderr);
		fputs(qPrintable(parser.helpText()), stderr);
		return 1;
	case CommandLineVersionRequested:
		printf("%s %s\n", qPrintable(QCoreApplication::applicationName()),
			qPrintable(QCoreApplication::applicationVersion()));
		return 0;
	case CommandLineHelpRequested:
		parser.showHelp();
		Q_UNREACHABLE();
	}

	if (!params.isSeedSpecified()) seed = getSeed();
	else seed = params.getSeed();
	init_genrand64(seed);
	param = params.peParam;
	bool is2dProblem;
	std::string meshfname = params.inputMesh.toStdString();
	std::string currentsinfname = params.inputCurrents.toStdString();
	std::string currentsoutfname = params.inputCurrentsOut.toStdString();
	std::string tensionsfname = params.inputTensions.toStdString();
	input = problem::createNewProblem(meshfname.c_str(), &is2dProblem);
	input->setGroundNode(params.ground);
	kt = params.kt;
	input->electrodevar = params.electrodevar;
	input->regularizationFactor = params.regularizationFactor;
	isComplexProblem = !currentsoutfname.empty();
	if (isComplexProblem) {
		// TODO: read parameters from commanline
		input->setCapacitance(80E-12);
		input->setCurrentFreq(275000);
	}
	input->initProblem(meshfname.c_str());
	if (params.calibrationMode) {
		input->setCalibrationMode(params.calibrationMode == 2);
	}
	const char **currentspair;

	if (isComplexProblem) {
		readingsComplex = new observations<std::complex<double>>;
		currentspair = new const char*[2]; currentspair[0] = currentsinfname.c_str(); currentspair[1] = currentsoutfname.c_str();
		readingsComplex->initObs(currentspair, tensionsfname.c_str(), input->getNodesCount(), input->getGenericElectrodesCount());
	}
	else {
		readingsScalar = new observations<double>;
		const char *currentsfnamecstr = currentsinfname.c_str();
		readingsScalar->initObs(&currentsfnamecstr, tensionsfname.c_str(), input->getNodesCount(), input->getGenericElectrodesCount());
	}

	input->buildNodeCoefficients();
	input->prepareSkeletonMatrix();
	input->createCoef2KMatrix();

	gradientNormRegularisation::initInstance(input);
	gradientNormRegularisationComplex::initInstance(input);
	gradientNormRegularisationComplex::initCalibrationInstance(input);

	qRegisterMetaType<QModelIndex>("QModelIndex");
	qRegisterMetaType<QModelIndex>("QVector<int>");

	double minvalre, maxvalre, minvalim, maxvalim;
	minvalre = input->getCalibrationMode() != 0 ? mincondint : mincond; maxvalre = input->getCalibrationMode() != 0 ? maxcondint : maxcond;
	minvalim = input->getCalibrationMode() != 0 ? minpermint : minperm; maxvalim = input->getCalibrationMode() != 0 ? maxpermint : maxperm;

	viewport graphics(600, 600, "Reverse Problem Real", std::dynamic_pointer_cast<problem2D>(input), minvalre, maxvalre);
	viewport graphicsim(600, 600, "Reverse Problem Imaginary", std::dynamic_pointer_cast<problem2D>(input), minvalim, maxvalim);
	// Proccess mesh file name
	std::string outputMeshRe(params.outputMesh.toStdString()), outputMeshIm(params.outputMesh.toStdString());
	std::size_t dotfound = params.outputMesh.toStdString().find_last_of(".");
	outputMeshRe.replace(dotfound, 1, "_re."); outputMeshIm.replace(dotfound, 1, "_im.");
	// TODO: Proccess gmesh second address
	gmshviewport graphics_gmshre("eitannealingtest", outputMeshRe.c_str(), "Condutivity", params.gmeshAddress.toStdString().c_str(), input);
	gmshviewport graphics_gmshim("eitannealingtest", outputMeshIm.c_str(), "Permittivity", params.gmeshAddress.toStdString().c_str(), input);
	if (is2dProblem) {
		graphics.show();
		if (isComplexProblem) {
			graphicsim.show();
			graphicsim.move(graphics.pos() + QPoint(graphics.width() + 1, 0));
		}
	}

	viewre = new solutionView(input->getNumCoefficients());
	QTableView list;
	list.setModel(viewre);
	class ListViewDelegateRe : public QStyledItemDelegate {
	protected: QString displayText(const QVariant &value, const QLocale &locale) const { return locale.toString(value.toDouble(), 'f', 4); }
	} *redelegate = new ListViewDelegateRe;
	list.setItemDelegate(redelegate);
	list.setWindowTitle("Sol Real");
	QAction *copyDataAction = new QAction("Copy", &list);
	TableViewCopyDataPopupMenu::getInstance()->connect(copyDataAction, SIGNAL(triggered()), SLOT(actionFired()));
	list.addAction(copyDataAction);
	list.setContextMenuPolicy(Qt::ActionsContextMenu);
	list.show();
	list.resize(QSize(graphics.width(), graphics.height()));
	list.move(graphics.pos() + QPoint(0, graphics.height() + QApplication::style()->pixelMetric(QStyle::PM_TitleBarHeight)+8));

	QTableView listim;
	if (isComplexProblem) {
		viewim = new solutionView(input->getNumCoefficients());
		listim.setModel(viewim);
		class ListViewDelegateIm : public QStyledItemDelegate {
		protected: QString displayText(const QVariant &value, const QLocale &locale) const { return locale.toString(value.toDouble(), 'e', 4); }
		} *imdelegate = new ListViewDelegateIm;
		listim.setItemDelegate(imdelegate);
		listim.setWindowTitle("Sol Imag");
		QAction *copyDataActionim = new QAction("Copy", &listim);
		TableViewCopyDataPopupMenu::getInstance()->connect(copyDataActionim, SIGNAL(triggered()), SLOT(actionFired()));
		listim.addAction(copyDataActionim);
		listim.setContextMenuPolicy(Qt::ActionsContextMenu);
		listim.show();
		listim.resize(QSize(graphics.width(), graphics.height()));
		listim.move(graphicsim.pos() + QPoint(0, graphics.height() + QApplication::style()->pixelMetric(QStyle::PM_TitleBarHeight) + 8));
	}

	if (!params.gmeshAddress.isEmpty()) {
		graphics_gmshre.connect(viewre, SIGNAL(dataChanged(QModelIndex, QModelIndex)), SLOT(solution_updated(QModelIndex, QModelIndex)));
		if (isComplexProblem) graphics_gmshim.connect(viewim, SIGNAL(dataChanged(QModelIndex, QModelIndex)), SLOT(solution_updated(QModelIndex, QModelIndex)));
	}
	if (is2dProblem) {
		graphics.connect(viewre, SIGNAL(dataChanged(QModelIndex, QModelIndex)), SLOT(solution_updated(QModelIndex, QModelIndex)));
		if (isComplexProblem)  graphicsim.connect(viewim, SIGNAL(dataChanged(QModelIndex, QModelIndex)), SLOT(solution_updated(QModelIndex, QModelIndex)));
	}

	double *sol = new double[input->getNumCoefficients()];
	for (int i = 0; i<input->getNumCoefficients(); i++) sol[i] = 1.0;
	viewre->setCurrentSolution(sol);
	if (isComplexProblem) viewim->setCurrentSolution(sol);
	delete[] sol;
	std::thread worker(workProc);

	int retval = app.exec();
	worker.join();

	delete viewre;
	if (isComplexProblem) delete viewim;
	delete currentspair;
	return retval;
}<|MERGE_RESOLUTION|>--- conflicted
+++ resolved
@@ -60,11 +60,6 @@
 void workProc()
 {
 
-<<<<<<< HEAD
-
-
-=======
->>>>>>> 8401b8c2
 	// Simulated annealing
 	double *solre = new double[input->getNumCoefficients()];
 	double *solim = new double[input->getNumCoefficients()];
