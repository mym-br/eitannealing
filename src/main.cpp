--- conflicted
+++ resolved
@@ -362,11 +362,7 @@
 
 
      qRegisterMetaType<QModelIndex>("QModelIndex");
-<<<<<<< HEAD
-     
-=======
-
->>>>>>> ca4ee90e
+
      view = new solutionView(numcoefficients);
      QTableView list;
      list.setModel(view);
