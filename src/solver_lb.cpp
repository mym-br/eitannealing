--- conflicted
+++ resolved
@@ -232,25 +232,7 @@
 }
 
 // FIXME: Use new implementation
-<<<<<<< HEAD
-void assembleProblemElectrodeIdentityMatrix(double *cond, matrix2 **Kic, problem &p)
-{
-        int iiLimit = p.getNodesCount()-p.getGenericElectrodesCount();      
-        matrix2 *out = new matrix2(p.getGenericElectrodesCount()-1,  p.getNodesCount()-1);
-        double val;
-        for (int i=iiLimit; i< p.getNodesCount()-1; ++i) {
-              out->insert(i-iiLimit, i) = totalheight*mincond/2;
-        }
-        out->makeCompressed();
-
-        *Kic = out;
-}
-
-// FIXME: Use new implementation
 void assembleProblemMatrix_lb(double *cond, matrix **Kii, matrix2 **Kic, matrix **Kcc, problem &p)
-=======
-void assembleProblemMatrix_lb(double *cond, matrix **Kii, matrix2 **Kic, matrix **Kcc, int numElect)
->>>>>>> ffeda58f
 {
       int iiLimit = p.getNodesCount()-p.getGenericElectrodesCount();
 
