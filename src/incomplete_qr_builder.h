--- conflicted
+++ resolved
@@ -45,13 +45,8 @@
         //  iterateOverColumn(unsigned long i, std::function<void(unsigned long, scalar)> &f) const
         //    applies f to each nonzero element of a's i-th column, passing its row number and value.
         // Unsigned long rows() and unsigned long cols()
-<<<<<<< HEAD
-        template <class columnMajorStorage> Eigen::SparseMatrix<scalar, Eigen::ColMajor>
-        buildRMatrixFromColStorage(columnMajorStorage &&a, unsigned long nr, unsigned long nq)
-=======
         template <class columnMajorStorage, class diagonalInsertFunction, class upperElementsInsertFunction> void
         buildRMatrixFromColStorage(columnMajorStorage &&a, unsigned long nr, unsigned long nq, diagonalInsertFunction &&insert_diagonal, upperElementsInsertFunction &&insert_upper)
->>>>>>> 1ab4b2b2
         {
                 unsigned long m = a.rows();
                 unsigned long n = a.cols();
@@ -78,13 +73,9 @@
                         for(auto [qj, qv] : qrows[i])
                             this->buildingR[qj] += inner(v, qv);
                     });
-<<<<<<< HEAD
-                    auto cmp_larger_abs_coef = [](const i_c &a, i_c const &b) {return std::abs(a.second) > std::abs(b.second);};
-                    // Get nr-1 *largest* elements, notice the reversed comparator above
-=======
                     // Get nr-1 *largest* elements
->>>>>>> 1ab4b2b2
                     //  -1 accounts for the diagonal
+                    fillWithNSmallest(selectedR, buildingR, nr - 1, cmp_larger_abs_coef);
                     fillWithNSmallest(selectedR, buildingR, nr - 1, cmp_larger_abs_coef);
                     // Sort it according to index
                     std::sort(selectedR.begin(), selectedR.end(), [](const i_c &a, const i_c &b){return a.first<b.first;});
@@ -98,14 +89,7 @@
                     fillWithNSmallest(selectedQ, buildingQ, nq, cmp_larger_abs_coef);
                     // Renormalize
                     double qnorm2 = 0;
-<<<<<<< HEAD
-                    for(auto [i, v] : selectedQ) {
-                        // should just optimize to v*v on non-complex scalars
-                        qnorm2 += std::real(std::conj(v)*v);
-                    }
-=======
                     for(auto [i, v] : selectedQ) qnorm2 += sqnorm(v);
->>>>>>> 1ab4b2b2
                     double qnorm = std::sqrt(qnorm2);
                     double inorm = 1/qnorm;
                     // Final element of R is the norm
