--- conflicted
+++ resolved
@@ -24,14 +24,9 @@
 //#include "nodecoefficients.h"
 #include "solutioncomplex.h"
 #include "solution.h"
-<<<<<<< HEAD
 #include "problem.h"
 #include "twodim/problem2D.h"
 #include "threedim/problem3D.h"
-//#include "solution_lb.h"
-=======
-#include "solution_lb.h"
->>>>>>> d0061d75
 #include "observations.h"
 #include "random.h"
 //#include "sparseincompletelq.h"
@@ -120,18 +115,12 @@
 
 
 	// Simulated annealing
-<<<<<<< HEAD
 	double *solre = new double[input->getNumCoefficients()];
 	double *solim = new double[input->getNumCoefficients()];
 	std::unique_ptr<solutionbase<std::complex<double>>> currentComplex, nextComplex;
 	std::unique_ptr<solutionbase<double>> currentScalar, nextScalar;
 	float kt = 0.05f;
 
-=======
-	std::unique_ptr<solution> current, next;
-	float kt = 0.001;
-	
->>>>>>> d0061d75
 	int totalit;
 	int acceptit;
 	shuffleData sdata;
