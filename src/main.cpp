/*
 * main.cpp
 *
 *  Created on: Jun 25, 2010
 *      Author: thiago
 */

#include <QApplication>
#include <QCoreApplication>
#include <QTableView>
#include <QListView>
#include <QThread>
#include <QAction>
#include <Eigen/Array>
#include <boost/thread.hpp>
#include <boost/random/mersenne_twister.hpp>
#include <ctime>
#include "problemdescription.h"
#include "graphics.h"
#include "solver.h"
#include "nodecoefficients.h"
#include "solution.h"
#include "solution_lb.h"
#include "observations.h"
#include "random.h"
<<<<<<< HEAD
#include <sstream>
=======
#include "sparseincompletelq.h"
#include "gradientnormregularisation.h"
>>>>>>> 8c16b7a6

#include "init_obs_problem.h"


solutionView *view;

#include <Eigen/QR>

matrix *stiffness;
//Eigen::VectorXd *sqDiag;
matrix *stiffness0;

float *currentSolution;

float param;

bool e2test = false;

void workProc() 
{

	/*float *sol = new float[65];
	int i;
	sol[0] = 1.0;
	for(i=1;i<65;i++) {
		sol[i] = 2.0;
	}

	sol[28] = 1.0;
	sol[29] = 1.0;
	sol[36] = 1.0;
	sol[37] = 1.1;

	solution newsol(sol);

	for(i=0;i<numNodes*31;i++) {
		newsol.improve();
		std::cout << i << " - " << newsol.getDEstimate() << std::endl;
	}*/

/*
	float *sol = new float[65];
	int i;
	sol[0] = 1.0;
	for(i=1;i<65;i++) {
		sol[i] = 1.0;
	}

	obs::initObsProblem();
	matrix *big = obs::buildObsProblemMatrix(sol);

	SparseIncompleteLLT pbig(*big);
	matrix *small;
	assembleProblemMatrix(sol, &small);
	SparseIncompleteLLT psmall(*small);

	Eigen::VectorXd currentBig(obs::numNodes-1);
	Eigen::VectorXd currentSmall(numNodes-1);

	currentBig.fill(0);
	currentSmall.fill(0);

	/*
	for(i=0;i<7;i++) {
		currentBig[i] = -1;
		currentSmall[i] = -1;
	}

	for(i=0;i<8;i++) {
		currentBig[i+15] = 1;
		currentSmall[i+15] = 1;
	}*/


	

	// Simulated annealing
	std::auto_ptr<solution> current, next;
	float kt =  1;
	int totalit;
	int acceptit;
	shuffleData sdata;
	shuffler sh;
<<<<<<< HEAD
	
	current.reset(new solution());
	std::cout.flush();
=======
	current.reset(new solution);
>>>>>>> 8c16b7a6
	
	int iterations;
	int solutions;
	double e;
	double r;
	double sqe;
<<<<<<< HEAD
	int i;
	int filecount = 0;
	std::stringstream filename;
	float solAv[65];
	float solVa[65];
	
	while(kt > 0.0000001) {
		for(i=0;i<65;i++) solAv[i] =0;
		for(i=0;i<65;i++) solVa[i] =0;
		e = sqe = 0;
		totalit = acceptit = 0;
		iterations = solutions = 0;
		while(totalit<12288 && acceptit < 4096) {
=======
	iterations = 0;
	int no_avance_count = 0;
	double prevE = 10000000000.0;
	while(kt > 0.000000005 && no_avance_count < 3) {
		e = sqe = r = 0;
		totalit = acceptit = 0;
		solutions = 0;
		iterations = 0;		
		while(totalit<15000 && acceptit < 3000) {
                  
>>>>>>> 8c16b7a6
			next.reset(current->shuffle(&sdata, sh));
			bool decision;
			decision = current->compareWith(*next, kt, 1-param);
			if(decision) {
			//if(current->compareWithMinIt(*next, kt, 13)) {
			//if(current->compareWithMaxE2(*next, kt, param)) {
				iterations += current->getTotalIt();
				solutions++;
				sh.addShufflerFeedback(sdata, true);
				current = next;
				acceptit++;
			} else {
				iterations += next->getTotalIt();
				solutions++;
				sh.addShufflerFeedback(sdata, false);
			}
			e += current->getDEstimate();
			r += current->getRegularisationValue();
			sqe += current->getDEstimate()*current->getDEstimate();

			totalit++;
<<<<<<< HEAD
			
			for(i=0;i<65;i++) {
			  float v = current->getSolution()[i];
			  solAv[i] += v;
			  solVa[i] += v*v;
			}			
			if(totalit % 1024 == 0) {
			  
			      for(i=0;i<65;i++) {
				solAv[i] /= 1024;
				solVa[i] /= 1024;
				solVa[i] -= solAv[i]*solAv[i];
				if(solVa[i]>0) {
				  solVa[i] = std::sqrt(solVa[i])/0.28867513;			
				} else solVa[i]=0;
			      }
			      view->setCurrentSolution(solAv, solVa);
      			      for(i=0;i<65;i++) {
				solAv[i] = 0;
				solVa[i] = 0;
			      }
			      
			      filename.str("");
			      filename << "img/sol" << std::setw(5) << std::setfill('0') << filecount++ << ".png";
			      view->saveImage(filename.str());
=======
                        if(totalit % 100 == 0) {
				//std::cout << current->getDEstimate() << ":" << current->getRegularisationValue() << std::endl;
				view->setCurrentSolution(current->getSolution());				
>>>>>>> 8c16b7a6
			}
		}
		double eav = e/solutions;
		double rav = r/solutions;
		double sige = sqrt(sqe/solutions - eav*eav);
		//solution probe(current->getSolution());
		//probe.saturate();
		std::cout << kt << ":" << totalit << ":" << eav << ":" << sige << ":" << rav << ":" << ((float)iterations)/(nobs*solutions) << std::endl;
		//std::cout << "last:" << current->getDEstimate() << " real:" << probe.getDEstimate() <<  std::endl;
		/*for(int it=0;it<numcoefficients;it++) {
		    std::cout << it << ":" << current->getSolution()[it] << std::endl;
		}*/
		
		/*solution_lb probe(current->getSolution());
                probe.saturate();
                std::cout << "last (max):" << current->getDMax() << "last (min):" << current->getDMin() << " LB:" << probe.getDEstimate() <<  std::endl;
                *//*for(int kk=0;kk<9000;kk++) {
                  std::cout << (kk/32) << " Dest:" << current->getDEstimate() << std::endl;
                  current->improve();
                }*/
                  
                
                
                
		kt *= 0.9;
		double variation = fabs(prevE-current->getDEstimate())/prevE;
		//std::cout << "totalit:" << iterations << std::endl;
		//std::cout << "variation: " << variation << std::endl;
		if((fabs(prevE-current->getDEstimate())/prevE) < 2.0e-15)
		  no_avance_count++;
		else
		  no_avance_count = 0;		
		prevE = current->getDEstimate();  
		
		
		
		// For hybrid objective function
		if(totalit>6000) break;
	}
	
	//probe.saturate();
	//std::cout << "real:" << probe.getDEstimate() << " iterations: " << iterations << std::endl;
		

#ifdef GGGGGGGGGGGG

	boost::mt11213b rng(std::clock());
	
	// Prepare a current vector, flowing from left to right
	Eigen::VectorXd current(numNodes-1);
	int i;
	Eigen::VectorXd tension(numNodes-1);
	for(i=0;i<numNodes-1;i++) tension[i] = i%10 - 5;
	current = *stiffness * tension;
	/*// Left electrodes (but the top left)
	for(i=0;i<7;i++) current[i] = -1;
	// Bottom
	for(;i<7+8;i++) current[i] = 0;
	// Right
	for(;i<7+8+8;i++) current[i] = 1;
	// Top and the rest
	for(;i<numNodes-1;i++) current[i] = 0;*/
	
	// Now solve for tensions


	Eigen::VectorXd error1, error2;
	Eigen::VectorXd error;
	//Eigen::VectorXd perror;
	SparseIncompleteLLT precond(*stiffness);
	CG_Solver solver(*stiffness, current, precond);
	//CG_PrecondSolver psolver(*stiffness, current);
/*
	matrix jacobi = solver.buildJacobiMatrx();
	Eigen::QR<Eigen::MatrixXd> jacobi_qr(jacobi.toDense());
	Eigen::VectorXd e1(jacobi.rows());
	e1.fill(0); e1[0] = 1.0;
	Eigen::VectorXd w(jacobi_qr.matrixR().transpose().solveTriangular(e1));
	std::cout << jacobi << std::endl;
	std::cout << "W:\n";
	std::cout << w << std::endl;
	std::cout << "norm:" << w.squaredNorm();
	std::cout << "Using jacobi:    " << current.squaredNorm()*w.squaredNorm() << std::endl;*/
	Eigen::VectorXd preTension(tension);
	solver.getPrecond().halfMultInPlace(preTension);
	std::cout << "Using stiffness: " << preTension.squaredNorm() << std::endl;
	//std::cout << "Using stiffness: " << sqrt(tension.dot(preTension)) << std::endl;
	std::cout << "Using stiffness (l2): " << tension.squaredNorm() << std::endl;



	for(i=0;i<numNodes;i++) {
		error = preTension - solver.getY();
		//perror = tension - psolver.getX();
			
		solver.do_iteration();
		//psolver.do_iteration();
		//if((solver.getIteration() % 30)==0)
			//solver.setrefresh();


		std::cout << solver.getIteration() << ":" << sqrt(error.squaredNorm()) << ":" <<  sqrt(solver.getErrorl2Estimate()) << std::endl;
	}
	//matrix jacobi = solver.buildJacobiMatrx();




/*
	CG_Solver solver0(*stiffness0, current, tension);

	for(i=0;i<numNodes+30;i++) {
		solver0.do_iteration();
	}

	CG_Solver solver1(*stiffness0, current, tension);
	CG_PrecondSolver psolver1(*stiffness0, current, tension);
	Eigen::VectorXd oldtension(tension);
	tension = solver0.getX();

	for(i=0;i<numNodes+30;i++) {
		error1 = tension - solver1.getX();
		error2 = tension - psolver1.getX();

		solver1.do_iteration();
		psolver1.do_iteration();

		if((psolver1.getIteration() % 30)==0)
			psolver1.setrefresh();

		std::cout << solver1.getIteration() << ":" << error1.lpNorm<2>() << ":" << solver1.getErrorl2Estimate() << std::endl;
		//std::cout << solver.getIteration() << ":" << norm.rows() << "," << norm.cols() << std::endl;
		//std::cout << solver.getIteration() << ":" << solver.getResidueSquaredNorm() << std::endl;
	}

	double totalerror = 0;
	for(i=0;i<31;i++) {
		totalerror += (solver1.getX()[i] - oldtension[i])*(solver1.getX()[i] - oldtension[i]);
	}
	totalerror = sqrt(totalerror);
	std::cout << "Total error:" << totalerror << std::endl;*/
#endif //#ifdef GGGGGGGGGGGG

}

void setSol(float *sol);

#include <time.h>

double get_time()
{
    struct timespec t;
    clock_gettime(CLOCK_PROCESS_CPUTIME_ID, &t);
    return ((double)t.tv_sec + (double)t.tv_nsec*1e-9)*1000;
}

int main(int argc, char *argv[])
 {
  //  struct timespec time;
  //  clock_gettime(CLOCK_REALTIME, &time);
  // init_genrand64(time.tv_nsec);
   if(argc > 4)
     param = atof(argv[4]);
   else
     param = 0.875f;
   if(argc > 5)
     e2test = true;
   QApplication app(argc, argv);
     initProblem(argv[1]);

	 initObs(argv[2], argv[3]);
	 buildNodeCoefficients();
	 gradientNormRegularisation::initInstance();
	 /*float *solution = new float[numcoefficients];
	 for(int i=0;i<numcoefficients;i++) solution[i] = 1;
	 
	 solution[100] = 2;
	 
	 std::cout << "Regularization:" << gradientNormRegularisation::getInstance()->getRegularisation(solution);
	 std::cout << std::endl;

/*
	 //solution[32] = 1.5;
	 //solution[node2coefficient[288]] = 1.5;
	 //solution[node2coefficient[358]] = 1.0;
	 //solution[node2coefficient[346]] = 1.0;	 
	 
     
	 
     assembleProblemMatrix(solution, &stiffness0);
	 
	 
	 double start = get_time();
	 for(int i=0;i<1000;i++)
	   new SparseIncompleteLQ(*stiffness0,15,6);
	  //new SparseIncompleteLLT(*stiffness0);
	 std::cout << "Time:" << (get_time()-start)/1000 << std::endl;
	 exit(0);
	   
	 
	 /*
	 

	// CG_Solver solver(*stiffness0, currents[29], precond);

	 for(int i=0;i<900;i++)
		 solver.do_iteration();

	 std::cout << "currents:\n";
	 std::cout << currents[29].end(31) << std::endl;
	 
	 std::cout << "tensions:\n";
	 std::cout << solver.getX().end(31) << std::endl;*/
     

     //int i;
     //float *coefficients = new float[65];
     //// Chessboard
     //for(i=0;i<65;i++) coefficients[i] = 1.0;
     //coefficients[28] = 1;
     //coefficients[29] = 1;
     //coefficients[36] = 1;
     //coefficients[37] = 1;
     //     assembleProblemMatrix(coefficients, &stiffness);
    // coefficients[1] = 2;
     //stiffness0 = assembleProblemMatrix(coefficients);

     //QTableView matrixView;
     
     //float sol[65];
     //for(int i=0;i<65;i++) sol[i] = 1.0;
     //matrix *stiffness = obs::buildObsProblemMatrix(sol);
     //matrixView.setModel(new matrixViewModel(*stiffness));
     //matrixView.setWindowTitle("Stiffness");
     //matrixView.show();
     
     //QTableView matrixView;
     //matrixView.setModel(new matrixViewModel(*stiffness0));
     //matrixView.setWindowTitle("Stiffness");
     //matrixView.show();

     /*
     float *sol = new float[numcoefficients];
     for(int i=0;i<numcoefficients;i++) sol[i]=1.0;
     matrix *Aii, *Acc;
     matrix2 *Aic;
     assembleProblemMatrix_lb(sol, &Aii, &Aic, &Acc, 32);
     SparseIncompleteLLT precond(*Aii);
     LB_Solver_EG_Estimate solver(Aii, Aic, Acc, Eigen::VectorXd(currents[0].end(32)), Eigen::VectorXd(tensions[0].end(32)), precond, 75, 0.00001);
     std::cout << solver.getLeastEvEst() << std::endl;
     std::cout << "\nGauss: " << solver.getMaxErrorl2Estimate() << " Radau: " << solver.getMinErrorl2Estimate() << std::endl;
     
     
     LB_Solver solver2(Aii, Aic, Acc, Eigen::VectorXd(currents[0].end(32)), Eigen::VectorXd(tensions[0].end(32)), precond, solver.getLeastEvEst());
     //Eigen::VectorXd jtop = -Aic->transpose()*tensions[0].end(32);
     //Eigen::VectorXd jbot = currents[0].end(32) - *Acc*tensions[0].end(32);
     for(int i=0;i<45;i++) {
       solver2.do_iteration();
       //Eigen::VectorXd x(solver2.getX());
       //double val = 0;
       //val += (jtop-(*Aii)*x).squaredNorm();
       //val += (jbot-(*Aic)*x).squaredNorm();
       //std::cout << solver2.getIteration() << ":" << solver2.getX().norm() << std::endl;
       //std::cout << solver2.getIteration() << ":" << sqrt(val) << std::endl;
       //std::cout << i << ":" << solver2.getMinErrorl2Estimate() << "-" << solver2.getMaxErrorl2Estimate() << std::endl;
     }
     
     LB_Solver solver3(Aii, Aic, Acc, Eigen::VectorXd(currents[0].end(32)), Eigen::VectorXd(tensions[0].end(32)), precond, solver.getLeastEvEst(), solver2.getX());
     for(int i=0;i<45;i++) {
       solver3.do_iteration();
       std::cout << i << ":" << solver3.getMinErrorl2Estimate() << "-" << solver3.getMaxErrorl2Estimate() << std::endl;
     }*/
     
     
     
     qRegisterMetaType<QModelIndex>("QModelIndex");
     
     view = new solutionView(numcoefficients);
     QTableView list;
     list.setModel(view);
     QAction *copyDataAction = new QAction("Copy", &list);
     TableViewCopyDataPopupMenu::getInstance()->connect(copyDataAction, SIGNAL(triggered()), SLOT(actionFired()));
     list.addAction(copyDataAction);
     list.setContextMenuPolicy(Qt::ActionsContextMenu);
     list.show();
     viewport graphics(600, 600, argc>3?argv[4]:"Reverse Problem");
     graphics.show();
     graphics.connect(view, SIGNAL(dataChanged(QModelIndex,QModelIndex)), SLOT(solution_updated(QModelIndex,QModelIndex)));
     
          
     boost::thread worker(workProc);

     int retval =  app.exec();
     worker.join();
     return 0;
 }
 
<|MERGE_RESOLUTION|>--- conflicted
+++ resolved
@@ -23,12 +23,8 @@
 #include "solution_lb.h"
 #include "observations.h"
 #include "random.h"
-<<<<<<< HEAD
-#include <sstream>
-=======
 #include "sparseincompletelq.h"
 #include "gradientnormregularisation.h"
->>>>>>> 8c16b7a6
 
 #include "init_obs_problem.h"
 
@@ -103,7 +99,7 @@
 	}*/
 
 
-	
+
 
 	// Simulated annealing
 	std::auto_ptr<solution> current, next;
@@ -112,34 +108,15 @@
 	int acceptit;
 	shuffleData sdata;
 	shuffler sh;
-<<<<<<< HEAD
+	current.reset(new solution);
 	
-	current.reset(new solution());
 	std::cout.flush();
-=======
-	current.reset(new solution);
->>>>>>> 8c16b7a6
 	
 	int iterations;
 	int solutions;
 	double e;
 	double r;
 	double sqe;
-<<<<<<< HEAD
-	int i;
-	int filecount = 0;
-	std::stringstream filename;
-	float solAv[65];
-	float solVa[65];
-	
-	while(kt > 0.0000001) {
-		for(i=0;i<65;i++) solAv[i] =0;
-		for(i=0;i<65;i++) solVa[i] =0;
-		e = sqe = 0;
-		totalit = acceptit = 0;
-		iterations = solutions = 0;
-		while(totalit<12288 && acceptit < 4096) {
-=======
 	iterations = 0;
 	int no_avance_count = 0;
 	double prevE = 10000000000.0;
@@ -150,7 +127,6 @@
 		iterations = 0;		
 		while(totalit<15000 && acceptit < 3000) {
                   
->>>>>>> 8c16b7a6
 			next.reset(current->shuffle(&sdata, sh));
 			bool decision;
 			decision = current->compareWith(*next, kt, 1-param);
@@ -172,37 +148,9 @@
 			sqe += current->getDEstimate()*current->getDEstimate();
 
 			totalit++;
-<<<<<<< HEAD
-			
-			for(i=0;i<65;i++) {
-			  float v = current->getSolution()[i];
-			  solAv[i] += v;
-			  solVa[i] += v*v;
-			}			
-			if(totalit % 1024 == 0) {
-			  
-			      for(i=0;i<65;i++) {
-				solAv[i] /= 1024;
-				solVa[i] /= 1024;
-				solVa[i] -= solAv[i]*solAv[i];
-				if(solVa[i]>0) {
-				  solVa[i] = std::sqrt(solVa[i])/0.28867513;			
-				} else solVa[i]=0;
-			      }
-			      view->setCurrentSolution(solAv, solVa);
-      			      for(i=0;i<65;i++) {
-				solAv[i] = 0;
-				solVa[i] = 0;
-			      }
-			      
-			      filename.str("");
-			      filename << "img/sol" << std::setw(5) << std::setfill('0') << filecount++ << ".png";
-			      view->saveImage(filename.str());
-=======
                         if(totalit % 100 == 0) {
 				//std::cout << current->getDEstimate() << ":" << current->getRegularisationValue() << std::endl;
 				view->setCurrentSolution(current->getSolution());				
->>>>>>> 8c16b7a6
 			}
 		}
 		double eav = e/solutions;
