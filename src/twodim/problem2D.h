/*
* problem2D.h
*
*  Created on: Feb 23, 2017
*      Author: aksato
*/

#ifndef PROBLEM2D_H_
#define PROBLEM2D_H_

#include <vector>
#include <map>
#include <set>
#include <fstream>
#include "../problem.h"
class solution;
class viewport;

class problem2D : public problem {
	friend class viewport;
	friend class viewportcomplex;
public:
	struct node {
		double x, y;
	};

	struct triangularElement {
		int a, b, c;
		int condIndex;
	};

	struct genericEletrode {
		int baseNode;
		std::vector<std::pair<int, int> > nodesPairs;
	};
protected:
	struct elementCoefficients {
		double aa, bb, cc, ab, ac, bc;
		inline elementCoefficients operator *=(const double x) {
			aa *= x; bb *= x; cc *= x;
			ab *= x; ac *= x; bc *= x;
			return *this;
		}
	};

private:
	void fillNodes(int meshVer);
	void fillElementsGenericElectrode(int meshVer);
	void addToGenericElectrode(int n1, int n2, int n3);
	void preparePerimeter();

	void insertNewCoefficient(nodeCoefficients **target, int node, int index, double coefficient);
	elementCoefficients calcElementCoefficients(const triangularElement &e);
	void insertNewElementCoefficient(nodeCoefficients **target, int node, const triangularElement &e, double coefficient, const std::map<int, int> &coefficientMap);
	void calcAndInsertGenericElectrodeCoefficients(const genericEletrode &e, const std::vector<node> &nodes, double electrodeh, double totalheight,
		const std::map<int, int> &coefficientMap,
		const std::function<void(int, int, int, double)> &insert);

	float totalheight;
	std::ifstream file;
	std::vector<node> nodes;
	std::vector<triangularElement> elements;
	std::vector<genericEletrode> gelectrodes;
	std::set<int> gelectrodesNonBaseNodes;
	std::vector<std::pair<int, int> > perimeter;

public:
	void initProblem(const char *meshfilename);
	void setCalibrationMode(bool individualcoeffs = false);
	void buildNodeCoefficients();
	int getGenericElectrodesCount() { return (int)gelectrodes.size(); }
	int getInnerAdjacencyCount() { return (int)innerAdjacency.size(); }
	int getGenericElectrodesCoeffCount() { return (int)gelectrodes.size() + (int)gelectrodesNonBaseNodes.size(); };
	problem2D(const char *meshfilename) : problem(meshfilename) {};
	~problem2D(){};
<<<<<<< HEAD
        // FIXME: add a better interface to this
        const std::vector<node> & getNodes() const { return nodes; }
        const std::vector<triangularElement> & getElements() const { return elements; }
=======
  const std::vector<node> &getNodes() const { return nodes; }
  const std::vector<triangularElement> &getElements() const { return elements; }
>>>>>>> 8401b8c2
};

#endif // PROBLEM2D_H_<|MERGE_RESOLUTION|>--- conflicted
+++ resolved
@@ -73,14 +73,8 @@
 	int getGenericElectrodesCoeffCount() { return (int)gelectrodes.size() + (int)gelectrodesNonBaseNodes.size(); };
 	problem2D(const char *meshfilename) : problem(meshfilename) {};
 	~problem2D(){};
-<<<<<<< HEAD
-        // FIXME: add a better interface to this
-        const std::vector<node> & getNodes() const { return nodes; }
-        const std::vector<triangularElement> & getElements() const { return elements; }
-=======
   const std::vector<node> &getNodes() const { return nodes; }
   const std::vector<triangularElement> &getElements() const { return elements; }
->>>>>>> 8401b8c2
 };
 
 #endif // PROBLEM2D_H_