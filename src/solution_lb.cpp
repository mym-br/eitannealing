--- conflicted
+++ resolved
@@ -280,13 +280,8 @@
 {
 	float *res = new float[numcoefficients];
 	int i = 0;
-<<<<<<< HEAD
         //for(;i<sizeof(base)/sizeof(*base);i++)
-        //    res[i] = base[i]*0.95;
-=======
-        for(;i<sizeof(base)/sizeof(*base);i++)
             res[i] = base[i];
->>>>>>> 3f533cc1
 
 	for(;i<numcoefficients;i++)
 		res[i] = mincond+genreal()*(maxcond-mincond);
